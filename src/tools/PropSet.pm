--- conflicted
+++ resolved
@@ -3,33 +3,6 @@
 # NOTE: If the property types ever change in Stella, the following hashmap
 #       and array must be updated (and stay in sequence)
 my %prop_type = (
-<<<<<<< HEAD
-  "Cart.MD5"                => 0,
-  "Cart.Manufacturer"       => 1,
-  "Cart.ModelNo"            => 2,
-  "Cart.Name"               => 3,
-  "Cart.Note"               => 4,
-  "Cart.Rarity"             => 5,
-  "Cart.Sound"              => 6,
-  "Cart.StartBank"          => 7,
-  "Cart.Type"               => 8,
-  "Console.LeftDiff"        => 9,
-  "Console.RightDiff"       => 10,
-  "Console.TVType"          => 11,
-  "Console.SwapPorts"       => 12,
-  "Controller.Left"         => 13,
-  "Controller.Right"        => 14,
-  "Controller.SwapPaddles"  => 15,
-  "Controller.MouseAxis"    => 16,
-  "Display.Format"          => 17,
-  "Display.VCenter"         => 18,
-  "Display.Phosphor"        => 19,
-  "Display.PPBlend"         => 20,
-  "Cart.Players"            => 21,
-  "Cart.Variations"         => 22,
-  "Cart.Formats"            => 23,
-  "Cart.Addresses"          => 24
-=======
   "Cart.MD5"                  => 0,
   "Cart.Manufacturer"         => 1,
   "Cart.ModelNo"              => 2,
@@ -52,8 +25,11 @@
   "Display.Format"            => 19,
   "Display.VCenter"           => 20,
   "Display.Phosphor"          => 21,
-  "Display.PPBlend"           => 22
->>>>>>> c29933ed
+  "Display.PPBlend"           => 22,
+  "Cart.Players"              => 23,
+  "Cart.Variations"           => 24,
+  "Cart.Formats"              => 25,
+  "Cart.Addresses"            => 26
 );
 my @prop_type_as_string = (
   "Cart.MD5",
