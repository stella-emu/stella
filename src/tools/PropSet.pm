package PropSet;

# NOTE: If the property types ever change in Stella, the following hashmap
#       and array must be updated (and stay in sequence)
my %prop_type = (
  "Cart.MD5"                  => 0,
  "Cart.Manufacturer"         => 1,
  "Cart.ModelNo"              => 2,
  "Cart.Name"                 => 3,
  "Cart.Note"                 => 4,
  "Cart.Rarity"               => 5,
  "Cart.Sound"                => 6,
  "Cart.StartBank"            => 7,
  "Cart.Type"                 => 8,
  "Console.LeftDiff"          => 9,
  "Console.RightDiff"         => 10,
  "Console.TVType"            => 11,
  "Console.SwapPorts"         => 12,
  "Controller.Left"           => 13,
<<<<<<< HEAD
  "Controller.Right"          => 14,
  "Controller.SwapPaddles"    => 15,
  "Controller.PaddlesXCenter" => 16,
  "Controller.PaddlesYCenter" => 17,
  "Controller.MouseAxis"      => 18,
  "Display.Format"            => 19,
  "Display.VCenter"           => 20,
  "Display.Phosphor"          => 21,
  "Display.PPBlend"           => 22,
  "Cart.Variations"           => 23,
  "Cart.Formats"              => 24,
  "Cart.Addresses"            => 25
);
my @prop_type_as_string = (
  "Cart.MD5",			
  "Cart.Manufacturer",		
  "Cart.ModelNo",		
  "Cart.Name",			
  "Cart.Note",			
  "Cart.Rarity",		
  "Cart.Sound",			   
  "Cart.StartBank",		   
  "Cart.Type",			   
  "Console.LeftDiff",		
  "Console.RightDiff",		
  "Console.TVType",		    
  "Console.SwapPorts",		 
  "Controller.Left",		
  "Controller.Right",		
  "Controller.SwapPaddles",	 
  "Controller.PaddlesXCenter",	   
  "Controller.PaddlesYCenter",	   
  "Controller.MouseAxis",	   
  "Display.Format",		   
  "Display.VCenter",		
  "Display.Phosphor",		 
  "Display.PPBlend",		
  "Cart.Variations",		
  "Cart.Formats",		
  "Cart.Addresses"		
);				
=======
  "Controller.Left1"          => 14,
  "Controller.Left2"          => 15,
  "Controller.Right"          => 16,
  "Controller.Right1"         => 17,
  "Controller.Right2"         => 18,
  "Controller.SwapPaddles"    => 19,
  "Controller.PaddlesXCenter" => 20,
  "Controller.PaddlesYCenter" => 21,
  "Controller.MouseAxis"      => 22,
  "Display.Format"            => 23,
  "Display.VCenter"           => 24,
  "Display.Phosphor"          => 25,
  "Display.PPBlend"           => 26
);
my @prop_type_as_string = (
  "Cart.MD5",
  "Cart.Manufacturer",
  "Cart.ModelNo",
  "Cart.Name",
  "Cart.Note",
  "Cart.Rarity",
  "Cart.Sound",
  "Cart.StartBank",
  "Cart.Type",
  "Console.LeftDiff",
  "Console.RightDiff",
  "Console.TVType",
  "Console.SwapPorts",
  "Controller.Left",
  "Controller.Left1",
  "Controller.Left2",
  "Controller.Right",
  "Controller.Right1",
  "Controller.Right2",
  "Controller.SwapPaddles",
  "Controller.PaddlesXCenter",
  "Controller.PaddlesYCenter",
  "Controller.MouseAxis",
  "Display.Format",
  "Display.VCenter",
  "Display.Phosphor",
  "Display.PPBlend"
);
>>>>>>> 2d9c9a50

my @prop_defaults = (
  "",
  "",
  "",
  "",
  "",
  "",
  "MONO",
  "AUTO",
  "AUTO",
  "B",
  "B",
  "COLOR",
  "NO",
  "",
  "",
  "",
  "",
  "",
  "",
  "NO",
  "0",
  "0",
  "AUTO",
  "AUTO",
  "AUTO",
  "AUTO",
  "0",
  "NO",
  "0",
  "1",
  "",
  ""
);

# Load and parse a properties file into an hash table of property
# objects, indexed by md5sum
sub load_prop_set($) {
  my $file = $_[0];
  print "Loading properties from file: $file\n";

  my @props = ();
  while(($key, $value) = each(%prop_type)) {
    $props[$value] = "";
  }

  my %propset = ();
  open(INFILE, $file);
  foreach $line (<INFILE>) {
    chomp $line;

    # Start a new item
    if ($line =~ /^""/) {
      my $key = $props[$prop_type{'Cartridge.MD5'}];
#     print "Inserting properties for key = $key\n";

      if(defined($propset{$key})) {
        print "Duplicate: $key\n";
      }
      $propset{$key} = [ @props ];

      undef @props;
      while(($key, $value) = each(%prop_type)) {
        $props[$value] = "";
      }
    } elsif ($line !~ /^$/) {
      ($key, $value) = ($line =~ m/"(.*)" "(.*)"/);
      if (defined $prop_type{$key}) {
        $index = $prop_type{$key};
        $props[$index] = $value;
      } else {
        print "ERROR: $line\n";
        print "Invalid key = \'$key\' for md5 = \'$props[0]\', ignoring ...\n";
      }
    }
  }
  close(INFILE);
  return %propset;
}

# Load and parse a properties file into an hash table of property
# objects, indexed by md5sum
sub save_prop_set {
  my $file = shift;
  my $hashref = shift;
  print "Saving " . keys(%$hashref) . " properties to file: $file\n";

  open(OUTFILE, ">$file");
  foreach my $md5 (sort keys %$hashref) {
    my $props = %$hashref{$md5};
    my @array = @$props;
    for (my $i = 0; $i < @array; $i++) {
      if ($array[$i] ne "") {
        print OUTFILE "\"$prop_type_as_string[$i]\" \"$array[$i]\"\n";
      }
    }
    print OUTFILE "\"\"\n\n";
  }
  close(OUTFILE);
}

# Get the number of property tags in one PropSet element
sub num_prop_types {
  return keys( %prop_type );
}

# Convert a properties set into a C++ compatible string
sub build_prop_string {
  my @array = @_;
  my $result = "  { ";
  my @items = ();
  for (my $i = 0; $i < @array; $i++) {
    if($prop_defaults[$i] ne $array[$i]) {
      push(@items, "\"$array[$i]\"");
    } else {
      push(@items, "\"\"");
    }
  }

  $result .= join(", ", @items);
  $result .= " }";

  return $result;
}<|MERGE_RESOLUTION|>--- conflicted
+++ resolved
@@ -17,19 +17,22 @@
   "Console.TVType"            => 11,
   "Console.SwapPorts"         => 12,
   "Controller.Left"           => 13,
-<<<<<<< HEAD
-  "Controller.Right"          => 14,
-  "Controller.SwapPaddles"    => 15,
-  "Controller.PaddlesXCenter" => 16,
-  "Controller.PaddlesYCenter" => 17,
-  "Controller.MouseAxis"      => 18,
-  "Display.Format"            => 19,
-  "Display.VCenter"           => 20,
-  "Display.Phosphor"          => 21,
-  "Display.PPBlend"           => 22,
-  "Cart.Variations"           => 23,
-  "Cart.Formats"              => 24,
-  "Cart.Addresses"            => 25
+  "Controller.Left1"          => 14,
+  "Controller.Left2"          => 15,
+  "Controller.Right"          => 16,
+  "Controller.Right1"         => 17,
+  "Controller.Right2"         => 18,
+  "Controller.SwapPaddles"    => 19,
+  "Controller.PaddlesXCenter" => 20,
+  "Controller.PaddlesYCenter" => 21,
+  "Controller.MouseAxis"      => 22,
+  "Display.Format"            => 23,
+  "Display.VCenter"           => 24,
+  "Display.Phosphor"          => 25,
+  "Display.PPBlend"           => 26,
+  "Cart.Variations"           => 27,
+  "Cart.Formats"              => 28,
+  "Cart.Addresses"            => 29
 );
 my @prop_type_as_string = (
   "Cart.MD5",			
@@ -44,50 +47,6 @@
   "Console.LeftDiff",		
   "Console.RightDiff",		
   "Console.TVType",		    
-  "Console.SwapPorts",		 
-  "Controller.Left",		
-  "Controller.Right",		
-  "Controller.SwapPaddles",	 
-  "Controller.PaddlesXCenter",	   
-  "Controller.PaddlesYCenter",	   
-  "Controller.MouseAxis",	   
-  "Display.Format",		   
-  "Display.VCenter",		
-  "Display.Phosphor",		 
-  "Display.PPBlend",		
-  "Cart.Variations",		
-  "Cart.Formats",		
-  "Cart.Addresses"		
-);				
-=======
-  "Controller.Left1"          => 14,
-  "Controller.Left2"          => 15,
-  "Controller.Right"          => 16,
-  "Controller.Right1"         => 17,
-  "Controller.Right2"         => 18,
-  "Controller.SwapPaddles"    => 19,
-  "Controller.PaddlesXCenter" => 20,
-  "Controller.PaddlesYCenter" => 21,
-  "Controller.MouseAxis"      => 22,
-  "Display.Format"            => 23,
-  "Display.VCenter"           => 24,
-  "Display.Phosphor"          => 25,
-  "Display.PPBlend"           => 26
-);
-my @prop_type_as_string = (
-  "Cart.MD5",
-  "Cart.Manufacturer",
-  "Cart.ModelNo",
-  "Cart.Name",
-  "Cart.Note",
-  "Cart.Rarity",
-  "Cart.Sound",
-  "Cart.StartBank",
-  "Cart.Type",
-  "Console.LeftDiff",
-  "Console.RightDiff",
-  "Console.TVType",
-  "Console.SwapPorts",
   "Controller.Left",
   "Controller.Left1",
   "Controller.Left2",
@@ -101,43 +60,43 @@
   "Display.Format",
   "Display.VCenter",
   "Display.Phosphor",
-  "Display.PPBlend"
-);
->>>>>>> 2d9c9a50
+  "Display.PPBlend",
+  "Cart.Variations",		
+  "Cart.Formats",		
+  "Cart.Addresses"		
+);				
 
 my @prop_defaults = (
-  "",
-  "",
-  "",
-  "",
-  "",
-  "",
-  "MONO",
-  "AUTO",
-  "AUTO",
-  "B",
-  "B",
-  "COLOR",
-  "NO",
-  "",
-  "",
-  "",
-  "",
-  "",
-  "",
-  "NO",
-  "0",
-  "0",
-  "AUTO",
-  "AUTO",
-  "AUTO",
-  "AUTO",
-  "0",
-  "NO",
-  "0",
-  "1",
-  "",
-  ""
+  "",		# Cart.MD5                 			
+  "",		# Cart.Manufacturer        
+  "",		# Cart.ModelNo             
+  "",		# Cart.Name                
+  "",		# Cart.Note                
+  "",		# Cart.Rarity              
+  "MONO",	# Cart.Sound               
+  "AUTO",	# Cart.StartBank           
+  "AUTO",	# Cart.Type                
+  "B",		# Console.LeftDiff         
+  "B",		# Console.RightDiff        
+  "COLOR",	# Console.TVType           
+  "NO",		# Console.SwapPorts        
+  "",		# Controller.Left          
+  "",		# Controller.Left1         
+  "",		# Controller.Left2         
+  "",		# Controller.Right         
+  "",		# Controller.Right1        
+  "",		# Controller.Right2        
+  "NO",		# Controller.SwapPaddles   
+  "0",		# Controller.PaddlesXCenter
+  "0",		# Controller.PaddlesYCenter
+  "AUTO",	# Controller.MouseAxis     
+  "AUTO",	# Display.Format           
+  "0",		# Display.VCenter          
+  "NO",		# Display.Phosphor         
+  "0",		# Display.PPBlend          
+  "1",		# Cart.Variations          
+  "",		# Cart.Formats             
+  ""		# Cart.Addresses           
 );
 
 # Load and parse a properties file into an hash table of property
