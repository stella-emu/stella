--- conflicted
+++ resolved
@@ -72,7 +72,6 @@
 {
   const GUI::Font& ifont = instance().frameBuffer().infoFont();
   const int lineHeight = _font.getLineHeight(),
-<<<<<<< HEAD
     fontHeight = _font.getFontHeight(),
     fontWidth = _font.getMaxCharWidth(),
     infoLineHeight = ifont.getLineHeight(),
@@ -80,12 +79,6 @@
   const int VBORDER = fontHeight / 2;
   const int HBORDER = fontWidth * 1.25;
   const int VGAP = fontHeight / 4;
-=======
-    infoLineHeight = ifont.getLineHeight();
-  const int VBORDER = 10;
-  const int HBORDER = 10;
-  const int VGAP = 4;
->>>>>>> 843897ff
 
   int xpos, ypos;
   WidgetArray wid;
