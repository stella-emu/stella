--- conflicted
+++ resolved
@@ -60,29 +60,23 @@
     void loadControllerProperties(const Properties& props);
     // load the properties for the 'Cartridge' tab
     void loadCartridgeProperties(const Properties& props);
-<<<<<<< HEAD
     // load the properties for the 'High Scores' tab
     void loadHighScoresProperties(const Properties& props);
     // load the properties of the 'High Scores' tab
     void saveHighScoresProperties();
-=======
     // save properties from all tabs into the local properties object
     void saveProperties();
->>>>>>> c9945e48
 
     // update 'Controller' tab widgets
     void updateControllerStates();
     // erase SaveKey/AtariVox pages for current game
     void eraseEEPROM();
-<<<<<<< HEAD
     // update 'High Scores' tab widgets
     void updateHighScoresWidgets();
     // set formatted memory value for given address field
     void setAddressVal(EditTextWidget* address, EditTextWidget* val,
                        bool isBCD = true, bool zeroBased = false, uInt8 maxVal = 255);
-=======
     void saveCurrentPropertiesToDisk();
->>>>>>> c9945e48
 
   private:
     TabWidget* myTab{nullptr};
@@ -177,13 +171,10 @@
       kRightCChanged   = 'RCch',
       kMCtrlChanged    = 'MCch',
       kEEButtonPressed = 'EEgb',
-<<<<<<< HEAD
       kHiScoresChanged = 'HSch',
-=======
       kPXCenterChanged = 'Pxch',
       kPYCenterChanged = 'Pych',
       kSavePressed     = 'GIsp'
->>>>>>> c9945e48
     };
 
     // Game properties for currently loaded ROM
