--- conflicted
+++ resolved
@@ -284,22 +284,8 @@
 // - - - - - - - - - - - - - - - - - - - - - - - - - - - - - - - - - - - - - -
 const FSNode& FileListWidget::selected()
 {
-<<<<<<< HEAD
   _selected = BSPF::clamp(_selected, 0U, static_cast<uInt32>(_fileList.size()-1));
   return _fileList[_selected];
-=======
-  if(!_fileList.empty())
-  {
-    _selected = BSPF::clamp(_selected, 0U, static_cast<uInt32>(_fileList.size()-1));
-    return _fileList[_selected];
-  }
-  else
-  {
-    // This should never happen, but we'll error-check out-of-bounds
-    // array access anyway
-    return ourDefaultNode;
-  }
->>>>>>> 9179a5b1
 }
 
 // - - - - - - - - - - - - - - - - - - - - - - - - - - - - - - - - - - - - - -
