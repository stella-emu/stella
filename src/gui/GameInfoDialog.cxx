--- conflicted
+++ resolved
@@ -196,7 +196,6 @@
 // - - - - - - - - - - - - - - - - - - - - - - - - - - - - - - - - - - - - - -
 void GameInfoDialog::addConsoleTab()
 {
-<<<<<<< HEAD
   const int lineHeight = _font.getLineHeight(),
     fontHeight = _font.getFontHeight(),
     fontWidth = _font.getMaxCharWidth();
@@ -204,13 +203,6 @@
   const int HBORDER = fontWidth * 1.25;
   const int INDENT = fontWidth * 2;
   const int VGAP = fontHeight / 4;
-=======
-  // 2) Console properties
-  const int VBORDER = 8;
-  const int HBORDER = 10;
-  const int VGAP = 4;
-  const int lineHeight = _font.getLineHeight();
->>>>>>> 843897ff
 
   int xpos, ypos, lwidth, tabID;
   WidgetArray wid;
@@ -262,7 +254,6 @@
 {
   const GUI::Font& ifont = instance().frameBuffer().infoFont();
   const int lineHeight = _font.getLineHeight(),
-<<<<<<< HEAD
     fontHeight = _font.getFontHeight(),
     fontWidth = _font.getMaxCharWidth(),
     buttonHeight = _font.getLineHeight() * 1.25;
@@ -270,9 +261,6 @@
   const int HBORDER = fontWidth * 1.25;
   const int INDENT = fontWidth * 2;
   const int VGAP = fontHeight / 4;
-=======
-    fontWidth = _font.getMaxCharWidth();
->>>>>>> 843897ff
 
   int xpos, ypos, pwidth, tabID;
   VariantList items, ctrls;
