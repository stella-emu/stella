//============================================================================
//
//   SSSS    tt          lll  lll
//  SS  SS   tt           ll   ll
//  SS     tttttt  eeee   ll   ll   aaaa
//   SSSS    tt   ee  ee  ll   ll      aa
//      SS   tt   eeeeee  ll   ll   aaaaa  --  "An Atari 2600 VCS Emulator"
//  SS  SS   tt   ee      ll   ll  aa  aa
//   SSSS     ttt  eeeee llll llll  aaaaa
//
// Copyright (c) 1995-2020 by Bradford W. Mott, Stephen Anthony
// and the Stella Team
//
// See the file "License.txt" for information on usage and redistribution of
// this file, and for a DISCLAIMER OF ALL WARRANTIES.
//
//   Based on code from ScummVM - Scumm Interpreter
//   Copyright (C) 2002-2004 The ScummVM project
//============================================================================

#include "OSystem.hxx"
#include "EventHandler.hxx"
#include "FrameBuffer.hxx"
#include "FBSurface.hxx"
#include "Font.hxx"
#include "Menu.hxx"
#include "Dialog.hxx"
#include "Widget.hxx"
#include "TabWidget.hxx"

#include "ContextMenu.hxx"
#include "PopUpWidget.hxx"
#include "Settings.hxx"
#include "Console.hxx"

#include "Vec.hxx"
#include "TIA.hxx"

/*
 * TODO list
 * - add some sense of the window being "active" (i.e. in front) or not. If it
 *   was inactive and just became active, reset certain vars (like who is focused).
 *   Maybe we should just add lostFocus and receivedFocus methods to Dialog, just
 *   like we have for class Widget?
 * ...
 */
// - - - - - - - - - - - - - - - - - - - - - - - - - - - - - - - - - - - - - -
Dialog::Dialog(OSystem& instance, DialogContainer& parent, const GUI::Font& font,
               const string& title, int x, int y, int w, int h)
  : GuiObject(instance, parent, *this, x, y, w, h),
    _font(font),
    _title(title),
    _flags(Widget::FLAG_ENABLED | Widget::FLAG_BORDER | Widget::FLAG_CLEARBG)
{
  setTitle(title);
}

// - - - - - - - - - - - - - - - - - - - - - - - - - - - - - - - - - - - - - -
Dialog::Dialog(OSystem& instance, DialogContainer& parent,
               int x, int y, int w, int h)
  : Dialog(instance, parent, instance.frameBuffer().font(), "", x, y, w, h)
{
}

// - - - - - - - - - - - - - - - - - - - - - - - - - - - - - - - - - - - - - -
Dialog::~Dialog()
{
  _myFocus.list.clear();
  _myTabList.clear();

  delete _firstWidget;
  _firstWidget = nullptr;

  _buttonGroup.clear();
}

// - - - - - - - - - - - - - - - - - - - - - - - - - - - - - - - - - - - - - -
void Dialog::open()
{
  // Make sure we have a valid surface to draw into
  // Technically, this shouldn't be needed until drawDialog(), but some
  // dialogs cause drawing to occur within loadConfig()
  if (_surface == nullptr)
    _surface = instance().frameBuffer().allocateSurface(_w, _h);
  else if (uInt32(_w) > _surface->width() || uInt32(_h) > _surface->height())
    _surface->resize(_w, _h);
  _surface->setSrcSize(_w, _h);
  _layer = parent().addDialog(this);

  // Take hidpi scaling into account
  const uInt32 scale = instance().frameBuffer().hidpiScaleFactor();
  _surface->setDstSize(_w * scale, _h * scale);

  center();

  if(_myTabList.size())
    // (Re)-build the focus list to use for all widgets of all tabs
    for(auto& tabfocus : _myTabList)
      buildCurrentFocusList(tabfocus.widget->getID());
  else
    buildCurrentFocusList();

  /*if (!_surface->attributes().blending)
  {
    _surface->attributes().blending = true;
    _surface->attributes().blendalpha = 90;
    _surface->applyAttributes();
  }*/

  loadConfig(); // has to be done AFTER (re)building the focus list

  _visible = true;

  setDirty();
}

// - - - - - - - - - - - - - - - - - - - - - - - - - - - - - - - - - - - - - -
void Dialog::close()
{
  if(_mouseWidget)
  {
    _mouseWidget->handleMouseLeft();
    _mouseWidget = nullptr;
  }

  releaseFocus();

  _visible = false;

  parent().removeDialog();
  setDirty();
}

// - - - - - - - - - - - - - - - - - - - - - - - - - - - - - - - - - - - - - -
void Dialog::setTitle(const string& title)
{
  _title = title;
  _h -= _th;
  if(title.empty())
    _th = 0;
  else
    _th = _font.getLineHeight() * 1.25;
  _h += _th;
}

// - - - - - - - - - - - - - - - - - - - - - - - - - - - - - - - - - - - - - -
void Dialog::center()
{
  positionAt(instance().settings().getInt("dialogpos"));
}

// - - - - - - - - - - - - - - - - - - - - - - - - - - - - - - - - - - - - - -
void Dialog::positionAt(uInt32 pos)
{
  const bool fullscreen = instance().settings().getBool("fullscreen");
  const double overscan = fullscreen ? instance().settings().getInt("tia.fs_overscan") / 200.0 : 0.0;
  const Common::Size& screen = instance().frameBuffer().screenSize();
  const Common::Rect& dst = _surface->dstRect();
  // shift stacked dialogs
  Int32 hgap = (screen.w >> 6) * _layer + screen.w * overscan;
  Int32 vgap = (screen.w >> 6) * _layer + screen.h * overscan;
  int top = std::min(std::max(0, Int32(screen.h - dst.h())), vgap);
  int btm = std::max(0, Int32(screen.h - dst.h() - vgap));
  int left = std::min(std::max(0, Int32(screen.w - dst.w())), hgap);
  int right = std::max(0, Int32(screen.w - dst.w() - hgap));

  switch (pos)
  {
    case 1:
      _surface->setDstPos(left, top);
      break;

    case 2:
      _surface->setDstPos(right, top);
      break;

    case 3:
      _surface->setDstPos(right, btm);
      break;

    case 4:
      _surface->setDstPos(left, btm);
      break;

    default:
      // center
      _surface->setDstPos((screen.w - dst.w()) >> 1, (screen.h - dst.h()) >> 1);
      break;
  }
}

// - - - - - - - - - - - - - - - - - - - - - - - - - - - - - - - - - - - - - -
bool Dialog::render()
{
  if(!_dirty || !isVisible())
    return false;

  // Draw this dialog
  center();
  drawDialog();

  // Update dialog surface; also render any extra surfaces
  // Extra surfaces must be rendered afterwards, so they are drawn on top
  if(_surface->render())
  {
    mySurfaceStack.applyAll([](shared_ptr<FBSurface>& surface){
      surface->render();
    });
  }
  _dirty = false;

  return true;
}

// - - - - - - - - - - - - - - - - - - - - - - - - - - - - - - - - - - - - - -
void Dialog::releaseFocus()
{
  if(_focusedWidget)
  {
    // remember focus of all tabs for when dialog is reopened again
    for(auto& tabfocus : _myTabList)
      tabfocus.saveCurrentFocus(_focusedWidget);

    //_focusedWidget->lostFocus();
    //_focusedWidget = nullptr;
  }
}

// - - - - - - - - - - - - - - - - - - - - - - - - - - - - - - - - - - - - - -
void Dialog::addFocusWidget(Widget* w)
{
  if(!w)
    return;

  // All focusable widgets should retain focus
  w->setFlags(Widget::FLAG_RETAIN_FOCUS);

  _myFocus.widget = w;
  _myFocus.list.push_back(w);
}

// - - - - - - - - - - - - - - - - - - - - - - - - - - - - - - - - - - - - - -
void Dialog::addToFocusList(WidgetArray& list)
{
  // All focusable widgets should retain focus
  for(const auto& w: list)
    w->setFlags(Widget::FLAG_RETAIN_FOCUS);

  Vec::append(_myFocus.list, list);
  _focusList = _myFocus.list;

  if(list.size() > 0)
    _myFocus.widget = list[0];
}

// - - - - - - - - - - - - - - - - - - - - - - - - - - - - - - - - - - - - - -
void Dialog::addToFocusList(WidgetArray& list, TabWidget* w, int tabId)
{
  // Only add the list if the tab actually exists
  if(!w || w->getID() >= _myTabList.size())
    return;

  assert(w == _myTabList[w->getID()].widget);

  // All focusable widgets should retain focus
  for(const auto& fw: list)
    fw->setFlags(Widget::FLAG_RETAIN_FOCUS);

  // First get the appropriate focus list
  FocusList& focus = _myTabList[w->getID()].focus;

  // Now insert in the correct place in that focus list
  uInt32 id = tabId;
  if(id < focus.size())
    Vec::append(focus[id].list, list);
  else
  {
    // Make sure the array is large enough
    while(focus.size() <= id)
      focus.push_back(Focus());

    Vec::append(focus[id].list, list);
  }

  if(list.size() > 0)
    focus[id].widget = list[0];
}

// - - - - - - - - - - - - - - - - - - - - - - - - - - - - - - - - - - - - - -
void Dialog::addTabWidget(TabWidget* w)
{
  if(!w)
    return;

  // Make sure the array is large enough
  uInt32 id = w->getID();
  while(_myTabList.size() < id)
    _myTabList.push_back(TabFocus());

  _myTabList.push_back(TabFocus(w));
}

// - - - - - - - - - - - - - - - - - - - - - - - - - - - - - - - - - - - - - -
void Dialog::setFocus(Widget* w)
{
  // If the click occured inside a widget which is not the currently
  // focused one, change the focus to that widget.
  if(w && w != _focusedWidget && w->wantsFocus())
  {
    // Redraw widgets for new focus
    _focusedWidget = Widget::setFocusForChain(this, getFocusList(), w, 0);

    // Update current tab based on new focused widget
    getTabIdForWidget(_focusedWidget);
  }
}

// - - - - - - - - - - - - - - - - - - - - - - - - - - - - - - - - - - - - - -
void Dialog::buildCurrentFocusList(int tabID)
{
  // Yes, this is hideously complex.  That's the price we pay for
  // tab navigation ...
  _focusList.clear();

  // Remember which tab item previously had focus, if applicable
  // This only applies if this method was called for a tab change
  Widget* tabFocusWidget = nullptr;
  if(tabID >= 0 && tabID < int(_myTabList.size()))
  {
    // Save focus in previously selected tab column,
    // and get focus for new tab column
    TabFocus& tabfocus = _myTabList[tabID];
    tabfocus.saveCurrentFocus(_focusedWidget);
    tabFocusWidget = tabfocus.getNewFocus();

    _tabID = tabID;
  }

  // Add appropriate items from tablist (if present)
  for(auto& tabfocus: _myTabList)
    tabfocus.appendFocusList(_focusList);

  // Add remaining items from main focus list
  Vec::append(_focusList, _myFocus.list);

  // Add button group at end of current focus list
  // We do it this way for TabWidget, so that buttons are scanned
  // *after* the widgets in the current tab
  if(_buttonGroup.size() > 0)
    Vec::append(_focusList, _buttonGroup);

  // Finally, the moment we've all been waiting for :)
  // Set the actual focus widget
  if(tabFocusWidget)
    _focusedWidget = tabFocusWidget;
  else if(!_focusedWidget && _focusList.size() > 0)
    _focusedWidget = _focusList[0];
}

// - - - - - - - - - - - - - - - - - - - - - - - - - - - - - - - - - - - - - -
void Dialog::addSurface(const shared_ptr<FBSurface>& surface)
{
  mySurfaceStack.push(surface);
}

// - - - - - - - - - - - - - - - - - - - - - - - - - - - - - - - - - - - - - -
void Dialog::drawDialog()
{
  if(!isVisible())
    return;

  FBSurface& s = surface();

  // Dialog is still on top if e.g a ContextMenu is opened
  _onTop = parent().myDialogStack.top() == this
    || (parent().myDialogStack.get(parent().myDialogStack.size() - 2) == this
    && !parent().myDialogStack.top()->hasTitle());

  if(_flags & Widget::FLAG_CLEARBG)
  {
    //    cerr << "Dialog::drawDialog(): w = " << _w << ", h = " << _h << " @ " << &s << endl << endl;
    s.fillRect(_x, _y + _th, _w, _h - _th, _onTop ? kDlgColor : kBGColorLo);
    if(_th)
    {
      s.fillRect(_x, _y, _w, _th, _onTop ? kColorTitleBar : kColorTitleBarLo);
      s.drawString(_font, _title, _x + _font.getMaxCharWidth() * 1.25, _y + _font.getFontHeight() / 6,
                   _font.getStringWidth(_title),
                   _onTop ? kColorTitleText : kColorTitleTextLo);
    }
  }
  else
    s.invalidate();
  if(_flags & Widget::FLAG_BORDER) // currently only used by Dialog itself
    s.frameRect(_x, _y, _w, _h, _onTop ? kColor : kShadowColor);

  // Make all child widget dirty
  Widget* w = _firstWidget;
  Widget::setDirtyInChain(w);

  // Draw all children
  w = _firstWidget;
  while(w)
  {
    w->draw();
    w = w->_next;
  }

  // Draw outlines for focused widgets
  // Don't change focus, since this will trigger lost and received
  // focus events
  if(_focusedWidget)
  {
    _focusedWidget = Widget::setFocusForChain(this, getFocusList(),
      _focusedWidget, 0, false);
    if(_focusedWidget)
      _focusedWidget->draw(); // make sure the highlight color is drawn initially
  }
}

// - - - - - - - - - - - - - - - - - - - - - - - - - - - - - - - - - - - - - -
void Dialog::handleText(char text)
{
  // Focused widget receives text events
  if(_focusedWidget)
    _focusedWidget->handleText(text);
}

// - - - - - - - - - - - - - - - - - - - - - - - - - - - - - - - - - - - - - -
void Dialog::handleKeyDown(StellaKey key, StellaMod mod, bool repeated)
{
  Event::Type e = Event::NoType;

// FIXME - I don't think this will compile!
#if defined(RETRON77)
  // special keys used for R77
  if (key == KBDK_F13)
    e = Event::UITabPrev;
  else if (key == KBDK_BACKSPACE)
    e = Event::UITabNext;
#endif

  // Check the keytable now, since we might get one of the above events,
  // which must always be processed before any widget sees it.
  if(e == Event::NoType)
    e = instance().eventHandler().eventForKey(EventMode::kMenuMode, key, mod);

  // Unless a widget has claimed all responsibility for data, we assume
  // that if an event exists for the given data, it should have priority.
  if(!handleNavEvent(e, repeated) && _focusedWidget)
  {
    if(_focusedWidget->wantsRaw() || e == Event::NoType)
      _focusedWidget->handleKeyDown(key, mod);
    else
      _focusedWidget->handleEvent(e);
  }
}

// - - - - - - - - - - - - - - - - - - - - - - - - - - - - - - - - - - - - - -
void Dialog::handleKeyUp(StellaKey key, StellaMod mod)
{
  // Focused widget receives keyup events
  if(_focusedWidget)
    _focusedWidget->handleKeyUp(key, mod);
}

// - - - - - - - - - - - - - - - - - - - - - - - - - - - - - - - - - - - - - -
void Dialog::handleMouseDown(int x, int y, MouseButton b, int clickCount)
{
  Widget* w = findWidget(x, y);

  _dragWidget = w;
  setFocus(w);

  if(w)
    w->handleMouseDown(x - (w->getAbsX() - _x), y - (w->getAbsY() - _y),
                       b, clickCount);
}

// - - - - - - - - - - - - - - - - - - - - - - - - - - - - - - - - - - - - - -
void Dialog::handleMouseUp(int x, int y, MouseButton b, int clickCount)
{
  if(_focusedWidget)
  {
    // Lose focus on mouseup unless the widget requested to retain the focus
    if(! (_focusedWidget->getFlags() & Widget::FLAG_RETAIN_FOCUS ))
      releaseFocus();
  }

  Widget* w = _dragWidget;
  if(w)
    w->handleMouseUp(x - (w->getAbsX() - _x), y - (w->getAbsY() - _y),
                     b, clickCount);

  _dragWidget = nullptr;
}

// - - - - - - - - - - - - - - - - - - - - - - - - - - - - - - - - - - - - - -
void Dialog::handleMouseWheel(int x, int y, int direction)
{
  // This may look a bit backwards, but I think it makes more sense for
  // the mouse wheel to primarily affect the widget the mouse is at than
  // the widget that happens to be focused.

  Widget* w = findWidget(x, y);
  if(!w)
    w = _focusedWidget;
  if(w)
    w->handleMouseWheel(x - (w->getAbsX() - _x), y - (w->getAbsY() - _y), direction);
}

// - - - - - - - - - - - - - - - - - - - - - - - - - - - - - - - - - - - - - -
void Dialog::handleMouseMoved(int x, int y)
{
  Widget* w;

  if(_focusedWidget && !_dragWidget)
  {
    w = _focusedWidget;
    int wx = w->getAbsX() - _x;
    int wy = w->getAbsY() - _y;

    // We still send mouseEntered/Left messages to the focused item
    // (but to no other items).
    bool mouseInFocusedWidget = (x >= wx && x < wx + w->_w && y >= wy && y < wy + w->_h);
    if(mouseInFocusedWidget && _mouseWidget != w)
    {
      if(_mouseWidget)
        _mouseWidget->handleMouseLeft();
      _mouseWidget = w;
      w->handleMouseEntered();
    }
    else if (!mouseInFocusedWidget && _mouseWidget == w)
    {
      _mouseWidget = nullptr;
      w->handleMouseLeft();
    }

    w->handleMouseMoved(x - wx, y - wy);
  }

  // While a "drag" is in process (i.e. mouse is moved while a button is pressed),
  // only deal with the widget in which the click originated.
  if (_dragWidget)
    w = _dragWidget;
  else
    w = findWidget(x, y);

  if (_mouseWidget != w)
  {
    if (_mouseWidget)
      _mouseWidget->handleMouseLeft();
    if (w)
      w->handleMouseEntered();
    _mouseWidget = w;
  }

  if (w && (w->getFlags() & Widget::FLAG_TRACK_MOUSE))
    w->handleMouseMoved(x - (w->getAbsX() - _x), y - (w->getAbsY() - _y));
}

// - - - - - - - - - - - - - - - - - - - - - - - - - - - - - - - - - - - - - -
bool Dialog::handleMouseClicks(int x, int y, MouseButton b)
{
  Widget* w = findWidget(x, y);

  if(w)
    return w->handleMouseClicks(x - (w->getAbsX() - _x),
                                y - (w->getAbsY() - _y), b);
  else
    return false;
}

// - - - - - - - - - - - - - - - - - - - - - - - - - - - - - - - - - - - - - -
void Dialog::handleJoyDown(int stick, int button, bool longPress)
{
  // Focused widget receives joystick events
  if(_focusedWidget)
  {
    Event::Type e =
      instance().eventHandler().eventForJoyButton(EventMode::kMenuMode, stick, button);

    if(_focusedWidget->wantsRaw() || e == Event::NoType)
      _focusedWidget->handleJoyDown(stick, button, longPress);
  }
}

// - - - - - - - - - - - - - - - - - - - - - - - - - - - - - - - - - - - - - -
void Dialog::handleJoyUp(int stick, int button)
{
  Event::Type e =
    instance().eventHandler().eventForJoyButton(EventMode::kMenuMode, stick, button);

  // Unless a widget has claimed all responsibility for data, we assume
  // that if an event exists for the given data, it should have priority.
  if (!handleNavEvent(e) && _focusedWidget)
  {
    if (_focusedWidget->wantsRaw() || e == Event::NoType)
      _focusedWidget->handleJoyUp(stick, button);
    else
      _focusedWidget->handleEvent(e);
  }
}

// - - - - - - - - - - - - - - - - - - - - - - - - - - - - - - - - - - - - - -
Event::Type Dialog::getJoyAxisEvent(int stick, JoyAxis axis, JoyDir adir, int button)
{
  return instance().eventHandler().eventForJoyAxis(EventMode::kMenuMode, stick, axis, adir, button);
}

// - - - - - - - - - - - - - - - - - - - - - - - - - - - - - - - - - - - - - -
void Dialog::handleJoyAxis(int stick, JoyAxis axis, JoyDir adir, int button)
{
  Event::Type e = getJoyAxisEvent(stick, axis, adir, button);

  // Unless a widget has claimed all responsibility for data, we assume
  // that if an event exists for the given data, it should have priority.
  if(!handleNavEvent(e) && _focusedWidget)
  {
    if(_focusedWidget->wantsRaw() || e == Event::NoType)
      _focusedWidget->handleJoyAxis(stick, axis, adir, button);
    else if(adir != JoyDir::NONE)
      _focusedWidget->handleEvent(e);
  }
}

// - - - - - - - - - - - - - - - - - - - - - - - - - - - - - - - - - - - - - -
bool Dialog::handleJoyHat(int stick, int hat, JoyHatDir hdir, int button)
{
  Event::Type e =
    instance().eventHandler().eventForJoyHat(EventMode::kMenuMode, stick, hat, hdir, button);

  // Unless a widget has claimed all responsibility for data, we assume
  // that if an event exists for the given data, it should have priority.
  if(!handleNavEvent(e) && _focusedWidget)
  {
    if(_focusedWidget->wantsRaw() || e == Event::NoType)
      return _focusedWidget->handleJoyHat(stick, hat, hdir, button);
    else
      return _focusedWidget->handleEvent(e);
  }
  return true;
}

// - - - - - - - - - - - - - - - - - - - - - - - - - - - - - - - - - - - - - -
bool Dialog::handleNavEvent(Event::Type e, bool repeated)
{
  switch(e)
  {
    case Event::UITabPrev:
      if (cycleTab(-1))
        return true;
      break;

    case Event::UITabNext:
      if (cycleTab(1))
        return true;
      break;

    case Event::UINavPrev:
      if(_focusedWidget && !_focusedWidget->wantsTab())
      {
        _focusedWidget = Widget::setFocusForChain(this, getFocusList(),
                                                  _focusedWidget, -1);
        // Update current tab based on new focused widget
        getTabIdForWidget(_focusedWidget);

        return true;
      }
      break;

    case Event::UINavNext:
      if(_focusedWidget && !_focusedWidget->wantsTab())
      {
        _focusedWidget = Widget::setFocusForChain(this, getFocusList(),
                                                  _focusedWidget, +1);
        // Update current tab based on new focused widget
        getTabIdForWidget(_focusedWidget);

        return true;
      }
      break;

    case Event::UIOK:
      if(_okWidget && _okWidget->isEnabled() && !repeated)
      {
        // Receiving 'OK' is the same as getting the 'Select' event
        _okWidget->handleEvent(Event::UISelect);
        return true;
      }
      break;

    case Event::UICancel:
      if(_cancelWidget && _cancelWidget->isEnabled() && !repeated)
      {
        // Receiving 'Cancel' is the same as getting the 'Select' event
        _cancelWidget->handleEvent(Event::UISelect);
        return true;
      }
      else if(_processCancel)
      {
        // Some dialogs want the ability to cancel without actually having
        // a corresponding cancel button
        processCancel();
        return true;
      }
      break;

    default:
      return false;
  }
  return false;
}

// - - - - - - - - - - - - - - - - - - - - - - - - - - - - - - - - - - - - - -
void Dialog::getTabIdForWidget(Widget* w)
{
  if(_myTabList.size() == 0 || !w)
    return;

  for(uInt32 id = 0; id < _myTabList.size(); ++id)
  {
    if(w->_boss == _myTabList[id].widget)
    {
      _tabID = id;
      return;
    }
  }
}

// - - - - - - - - - - - - - - - - - - - - - - - - - - - - - - - - - - - - - -
bool Dialog::cycleTab(int direction)
{
  if(_tabID >= 0 && _tabID < int(_myTabList.size()))
  {
    _myTabList[_tabID].widget->cycleTab(direction);
    return true;
  }
  return false;
}

// - - - - - - - - - - - - - - - - - - - - - - - - - - - - - - - - - - - - - -
void Dialog::handleCommand(CommandSender* sender, int cmd, int data, int id)
{
  switch(cmd)
  {
    case TabWidget::kTabChangedCmd:
      if(_visible)
        buildCurrentFocusList(id);
      break;

    case GuiObject::kCloseCmd:
      close();
      break;

    default:
      break;
  }
}

/*
 * Determine the widget at location (x,y) if any. Assumes the coordinates are
 * in the local coordinate system, i.e. relative to the top left of the dialog.
 */
// - - - - - - - - - - - - - - - - - - - - - - - - - - - - - - - - - - - - - -
Widget* Dialog::findWidget(int x, int y) const
{
  return Widget::findWidgetInChain(_firstWidget, x, y);
}

// - - - - - - - - - - - - - - - - - - - - - - - - - - - - - - - - - - - - - -
void Dialog::addOKBGroup(WidgetArray& wid, const GUI::Font& font,
                         const string& okText, int buttonWidth)
{
  const int fontWidth = font.getMaxCharWidth(),
    fontHeight = font.getFontHeight(),
    buttonHeight = font.getLineHeight() * 1.25;
  const int VBORDER = fontHeight / 2;
  const int HBORDER = fontWidth * 1.25;
  const int BTN_BORDER = fontWidth * 2.5;
  const int BUTTON_GAP = fontWidth;

  buttonWidth = fontWidth * 6 + BTN_BORDER;
  buttonWidth = std::max(buttonWidth, font.getStringWidth(okText) + BTN_BORDER);

  _w = std::max(HBORDER * 2 + buttonWidth * 2 + BUTTON_GAP, _w);

  addOKWidget(new ButtonWidget(this, font, (_w - buttonWidth) / 2,
              _h - buttonHeight - VBORDER, buttonWidth, buttonHeight, okText, GuiObject::kCloseCmd));
  wid.push_back(_okWidget);
}

// - - - - - - - - - - - - - - - - - - - - - - - - - - - - - - - - - - - - - -
void Dialog::addOKCancelBGroup(WidgetArray& wid, const GUI::Font& font,
                               const string& okText, const string& cancelText,
                               bool focusOKButton, int buttonWidth)
{
  const int fontWidth    = font.getMaxCharWidth(),
            fontHeight   = font.getFontHeight(),
            buttonHeight = font.getLineHeight() * 1.25;
  const int VBORDER = fontHeight / 2;
  const int HBORDER = fontWidth * 1.25;
  const int BTN_BORDER = fontWidth * 2.5;
  const int BUTTON_GAP = fontWidth;
  buttonWidth = std::max(buttonWidth,
                         std::max(font.getStringWidth("Defaults"),
                         std::max(font.getStringWidth(okText),
                         font.getStringWidth(cancelText))) + BTN_BORDER);
<<<<<<< HEAD
  int buttonHeight = Dialog::buttonHeight(font);
=======
>>>>>>> c29933ed

  _w = std::max(HBORDER * 2 + buttonWidth * 2 + BUTTON_GAP, _w);

#ifndef BSPF_MACOS
  addOKWidget(new ButtonWidget(this, font, _w - 2 * buttonWidth - HBORDER - BUTTON_GAP,
      _h - buttonHeight - VBORDER, buttonWidth, buttonHeight, okText, GuiObject::kOKCmd));
  addCancelWidget(new ButtonWidget(this, font, _w - (buttonWidth + HBORDER),
      _h - buttonHeight - VBORDER, buttonWidth, buttonHeight, cancelText, GuiObject::kCloseCmd));
#else
  addCancelWidget(new ButtonWidget(this, font, _w - 2 * buttonWidth - HBORDER - BUTTON_GAP,
      _h - buttonHeight - VBORDER, buttonWidth, buttonHeight, cancelText, GuiObject::kCloseCmd));
  addOKWidget(new ButtonWidget(this, font, _w - (buttonWidth + HBORDER),
      _h - buttonHeight - VBORDER, buttonWidth, buttonHeight, okText, GuiObject::kOKCmd));
#endif

  // Note that 'focusOKButton' only takes effect when there are no other UI
  // elements in the dialog; otherwise, the first widget of the dialog is always
  // automatically focused first
  // Changing this behaviour would require a fairly major refactoring of the UI code
  if(focusOKButton)
  {
    wid.push_back(_okWidget);
    wid.push_back(_cancelWidget);
  }
  else
  {
    wid.push_back(_cancelWidget);
    wid.push_back(_okWidget);
  }
}

// - - - - - - - - - - - - - - - - - - - - - - - - - - - - - - - - - - - - - -
void Dialog::addDefaultsOKCancelBGroup(WidgetArray& wid, const GUI::Font& font,
                                       const string& okText, const string& cancelText,
                                       const string& defaultsText,
                                       bool focusOKButton)
{
<<<<<<< HEAD
  const int HBORDER = 10;
  const int VBORDER = 10;
  const int BTN_BORDER = 20;
  int buttonWidth = font.getStringWidth(defaultsText) + BTN_BORDER;
  int buttonHeight = Dialog::buttonHeight(font);
=======
  const int fontWidth    = font.getMaxCharWidth(),
            fontHeight   = font.getFontHeight(),
            buttonHeight = font.getLineHeight() * 1.25;
  const int VBORDER = fontHeight / 2;
  const int HBORDER = fontWidth * 1.25;
  const int BTN_BORDER = fontWidth * 2.5;
  const int buttonWidth = font.getStringWidth(defaultsText) + BTN_BORDER;
>>>>>>> c29933ed

  addDefaultWidget(new ButtonWidget(this, font, HBORDER, _h - buttonHeight - VBORDER,
                   buttonWidth, buttonHeight, defaultsText, GuiObject::kDefaultsCmd));
  wid.push_back(_defaultWidget);

  addOKCancelBGroup(wid, font, okText, cancelText, focusOKButton, buttonWidth);
}

// - - - - - - - - - - - - - - - - - - - - - - - - - - - - - - - - - - - - - -
<<<<<<< HEAD
int Dialog::buttonHeight(const GUI::Font& font) const
{
  return font.getLineHeight() + 4;
=======
void Dialog::addDefaultsExtraOKCancelBGroup(
      WidgetArray& wid, const GUI::Font& font,
      const string& extraText, int extraCmd,
      const string& okText, const string& cancelText, const string& defaultsText,
      bool focusOKButton)
{
  const int fontWidth    = font.getMaxCharWidth(),
            fontHeight   = font.getFontHeight(),
            buttonHeight = font.getLineHeight() * 1.25;
  const int VBORDER = fontHeight / 2;
  const int HBORDER = fontWidth * 1.25;
  const int BTN_BORDER = fontWidth * 2.5;
  const int BUTTON_GAP = fontWidth;
  const int buttonWidth = font.getStringWidth(defaultsText) + BTN_BORDER;

  addDefaultWidget(new ButtonWidget(this, font, HBORDER, _h - buttonHeight - VBORDER,
                   buttonWidth, buttonHeight, defaultsText, GuiObject::kDefaultsCmd));
  wid.push_back(_defaultWidget);

  wid.push_back(new ButtonWidget(this, font, HBORDER + buttonWidth + BUTTON_GAP,
                      _h - buttonHeight - VBORDER, buttonWidth, buttonHeight,
                      extraText, extraCmd)
  );

  addOKCancelBGroup(wid, font, okText, cancelText, focusOKButton, buttonWidth);
>>>>>>> c29933ed
}

// - - - - - - - - - - - - - - - - - - - - - - - - - - - - - - - - - - - - - -
void Dialog::TabFocus::appendFocusList(WidgetArray& list)
{
  int active = widget->getActiveTab();

  if(active >= 0 && active < int(focus.size()))
    Vec::append(list, focus[active].list);
}

// - - - - - - - - - - - - - - - - - - - - - - - - - - - - - - - - - - - - - -
void Dialog::TabFocus::saveCurrentFocus(Widget* w)
{
  if(currentTab < focus.size() &&
      Widget::isWidgetInChain(focus[currentTab].list, w))
    focus[currentTab].widget = w;
}

// - - - - - - - - - - - - - - - - - - - - - - - - - - - - - - - - - - - - - -
Widget* Dialog::TabFocus::getNewFocus()
{
  currentTab = widget->getActiveTab();

  return (currentTab < focus.size()) ? focus[currentTab].widget : nullptr;
}

// - - - - - - - - - - - - - - - - - - - - - - - - - - - - - - - - - - - - - -
bool Dialog::getDynamicBounds(uInt32& w, uInt32& h) const
{
  const Common::Rect& r = instance().frameBuffer().imageRect();
  const uInt32 scale = instance().frameBuffer().hidpiScaleFactor();

  if(r.w() <= FBMinimum::Width || r.h() <= FBMinimum::Height)
  {
    w = r.w() / scale;
    h = r.h() / scale;
    return false;
  }
  else
  {
    w = uInt32(0.95 * r.w() / scale);
    h = uInt32(0.95 * r.h() / scale);
    return true;
  }
}

// - - - - - - - - - - - - - - - - - - - - - - - - - - - - - - - - - - - - - -
void Dialog::setSize(uInt32 w, uInt32 h, uInt32 max_w, uInt32 max_h)
{
  _w = std::min(w, max_w);
  _max_w = w;
  _h = std::min(h, max_h);
  _max_h = h;
}

// - - - - - - - - - - - - - - - - - - - - - - - - - - - - - - - - - - - - - -
bool Dialog::shouldResize(uInt32& w, uInt32& h) const
{
  getDynamicBounds(w, h);

  // returns true if the current size is larger than the allowed size or
  //  if the current size is smaller than the allowed and wanted size
  return (uInt32(_w) > w || uInt32(_h) > h ||
          (uInt32(_w) < w && uInt32(_w) < _max_w) ||
          (uInt32(_h) < h && uInt32(_h) < _max_h));
}<|MERGE_RESOLUTION|>--- conflicted
+++ resolved
@@ -805,10 +805,6 @@
                          std::max(font.getStringWidth("Defaults"),
                          std::max(font.getStringWidth(okText),
                          font.getStringWidth(cancelText))) + BTN_BORDER);
-<<<<<<< HEAD
-  int buttonHeight = Dialog::buttonHeight(font);
-=======
->>>>>>> c29933ed
 
   _w = std::max(HBORDER * 2 + buttonWidth * 2 + BUTTON_GAP, _w);
 
@@ -846,13 +842,6 @@
                                        const string& defaultsText,
                                        bool focusOKButton)
 {
-<<<<<<< HEAD
-  const int HBORDER = 10;
-  const int VBORDER = 10;
-  const int BTN_BORDER = 20;
-  int buttonWidth = font.getStringWidth(defaultsText) + BTN_BORDER;
-  int buttonHeight = Dialog::buttonHeight(font);
-=======
   const int fontWidth    = font.getMaxCharWidth(),
             fontHeight   = font.getFontHeight(),
             buttonHeight = font.getLineHeight() * 1.25;
@@ -860,7 +849,6 @@
   const int HBORDER = fontWidth * 1.25;
   const int BTN_BORDER = fontWidth * 2.5;
   const int buttonWidth = font.getStringWidth(defaultsText) + BTN_BORDER;
->>>>>>> c29933ed
 
   addDefaultWidget(new ButtonWidget(this, font, HBORDER, _h - buttonHeight - VBORDER,
                    buttonWidth, buttonHeight, defaultsText, GuiObject::kDefaultsCmd));
@@ -870,11 +858,6 @@
 }
 
 // - - - - - - - - - - - - - - - - - - - - - - - - - - - - - - - - - - - - - -
-<<<<<<< HEAD
-int Dialog::buttonHeight(const GUI::Font& font) const
-{
-  return font.getLineHeight() + 4;
-=======
 void Dialog::addDefaultsExtraOKCancelBGroup(
       WidgetArray& wid, const GUI::Font& font,
       const string& extraText, int extraCmd,
@@ -900,7 +883,6 @@
   );
 
   addOKCancelBGroup(wid, font, okText, cancelText, focusOKButton, buttonWidth);
->>>>>>> c29933ed
 }
 
 // - - - - - - - - - - - - - - - - - - - - - - - - - - - - - - - - - - - - - -
