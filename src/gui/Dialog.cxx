//============================================================================
//
//   SSSS    tt          lll  lll
//  SS  SS   tt           ll   ll
//  SS     tttttt  eeee   ll   ll   aaaa
//   SSSS    tt   ee  ee  ll   ll      aa
//      SS   tt   eeeeee  ll   ll   aaaaa  --  "An Atari 2600 VCS Emulator"
//  SS  SS   tt   ee      ll   ll  aa  aa
//   SSSS     ttt  eeeee llll llll  aaaaa
//
// Copyright (c) 1995-2018 by Bradford W. Mott, Stephen Anthony
// and the Stella Team
//
// See the file "License.txt" for information on usage and redistribution of
// this file, and for a DISCLAIMER OF ALL WARRANTIES.
//
//   Based on code from ScummVM - Scumm Interpreter
//   Copyright (C) 2002-2004 The ScummVM project
//============================================================================

#include "OSystem.hxx"
#include "EventHandler.hxx"
#include "FrameBuffer.hxx"
#include "FBSurface.hxx"
#include "Font.hxx"
#include "Menu.hxx"
#include "Dialog.hxx"
#include "Widget.hxx"
#include "TabWidget.hxx"

#include "ContextMenu.hxx"
#include "PopUpWidget.hxx"
#include "Settings.hxx"
#include "Console.hxx"

#include "Vec.hxx"

/*
 * TODO list
 * - add some sense of the window being "active" (i.e. in front) or not. If it
 *   was inactive and just became active, reset certain vars (like who is focused).
 *   Maybe we should just add lostFocus and receivedFocus methods to Dialog, just
 *   like we have for class Widget?
 * ...
 */
// - - - - - - - - - - - - - - - - - - - - - - - - - - - - - - - - - - - - - -
Dialog::Dialog(OSystem& instance, DialogContainer& parent, const GUI::Font& font,
               const string& title, int x, int y, int w, int h)
  : GuiObject(instance, parent, *this, x, y, w, h),
    _font(font),
    _mouseWidget(nullptr),
    _focusedWidget(nullptr),
    _dragWidget(nullptr),
    _defaultWidget(nullptr),
    _okWidget(nullptr),
    _cancelWidget(nullptr),
    _visible(false),
    _processCancel(false),
    _title(title),
    _th(0),
    _surface(nullptr),
    _tabID(0),
    _flags(WIDGET_ENABLED | WIDGET_BORDER | WIDGET_CLEARBG)
{
  setTitle(title);
}

// - - - - - - - - - - - - - - - - - - - - - - - - - - - - - - - - - - - - - -
Dialog::Dialog(OSystem& instance, DialogContainer& parent,
               int x, int y, int w, int h)
  : Dialog(instance, parent, instance.frameBuffer().font(), "", x, y, w, h)
{
}

// - - - - - - - - - - - - - - - - - - - - - - - - - - - - - - - - - - - - - -
Dialog::~Dialog()
{
  _myFocus.list.clear();
  _myTabList.clear();

  delete _firstWidget;
  _firstWidget = nullptr;

  _buttonGroup.clear();
}

// - - - - - - - - - - - - - - - - - - - - - - - - - - - - - - - - - - - - - -
void Dialog::open(bool refresh)
{
  // Make sure we have a valid surface to draw into
  // Technically, this shouldn't be needed until drawDialog(), but some
  // dialogs cause drawing to occur within loadConfig()
  if(_surface == nullptr)
    _surface = instance().frameBuffer().allocateSurface(_w, _h);
  parent().addDialog(this);

  center();
  loadConfig();

  // (Re)-build the focus list to use for the widgets which are currently
  // onscreen
  buildCurrentFocusList();

  _visible = true;
}

// - - - - - - - - - - - - - - - - - - - - - - - - - - - - - - - - - - - - - -
void Dialog::close(bool refresh)
{
  if (_mouseWidget)
  {
    _mouseWidget->handleMouseLeft();
    _mouseWidget = nullptr;
  }

  releaseFocus();

  _visible = false;

  parent().removeDialog();
}

// - - - - - - - - - - - - - - - - - - - - - - - - - - - - - - - - - - - - - -
void Dialog::setTitle(const string& title)
{
  _title = title;
  _h -= _th;
  if(title.empty())
    _th = 0;
  else
    _th = _font.getLineHeight() + 4;
  _h += _th;
}

// - - - - - - - - - - - - - - - - - - - - - - - - - - - - - - - - - - - - - -
void Dialog::center()
{
  if(_surface)
  {
    const GUI::Size& screen = instance().frameBuffer().screenSize();
    const GUI::Rect& dst = _surface->dstRect();
    _surface->setDstPos((screen.w - dst.width()) >> 1, (screen.h - dst.height()) >> 1);
  }
}

// - - - - - - - - - - - - - - - - - - - - - - - - - - - - - - - - - - - - - -
void Dialog::releaseFocus()
{
  if(_focusedWidget)
  {
    _focusedWidget->lostFocus();
    _focusedWidget = nullptr;
  }
}

// - - - - - - - - - - - - - - - - - - - - - - - - - - - - - - - - - - - - - -
void Dialog::addFocusWidget(Widget* w)
{
  if(!w)
    return;

  // All focusable widgets should retain focus
  w->setFlags(WIDGET_RETAIN_FOCUS);

  _myFocus.widget = w;
  _myFocus.list.push_back(w);
}

// - - - - - - - - - - - - - - - - - - - - - - - - - - - - - - - - - - - - - -
void Dialog::addToFocusList(WidgetArray& list)
{
  // All focusable widgets should retain focus
  for(const auto& w: list)
    w->setFlags(WIDGET_RETAIN_FOCUS);

  Vec::append(_myFocus.list, list);
  _focusList = _myFocus.list;

  if(list.size() > 0)
    _myFocus.widget = list[0];
}

// - - - - - - - - - - - - - - - - - - - - - - - - - - - - - - - - - - - - - -
void Dialog::addToFocusList(WidgetArray& list, TabWidget* w, int tabId)
{
  // Only add the list if the tab actually exists
  if(!w || w->getID() < 0 || uInt32(w->getID()) >= _myTabList.size())
    return;

  assert(w == _myTabList[w->getID()].widget);

  // All focusable widgets should retain focus
  for(const auto& fw: list)
    fw->setFlags(WIDGET_RETAIN_FOCUS);

  // First get the appropriate focus list
  FocusList& focus = _myTabList[w->getID()].focus;

  // Now insert in the correct place in that focus list
  uInt32 id = tabId;
  if(id < focus.size())
    Vec::append(focus[id].list, list);
  else
  {
    // Make sure the array is large enough
    while(focus.size() <= id)
      focus.push_back(Focus());

    Vec::append(focus[id].list, list);
  }

  if(list.size() > 0)
    focus[id].widget = list[0];
}

// - - - - - - - - - - - - - - - - - - - - - - - - - - - - - - - - - - - - - -
void Dialog::addTabWidget(TabWidget* w)
{
  if(!w || w->getID() < 0)
    return;

  // Make sure the array is large enough
  uInt32 id = w->getID();
  while(_myTabList.size() < id)
    _myTabList.push_back(TabFocus());

  _myTabList.push_back(TabFocus(w));
}

// - - - - - - - - - - - - - - - - - - - - - - - - - - - - - - - - - - - - - -
void Dialog::setFocus(Widget* w)
{
  // If the click occured inside a widget which is not the currently
  // focused one, change the focus to that widget.
  if(w && w != _focusedWidget && w->wantsFocus())
  {
    // Redraw widgets for new focus
    _focusedWidget = Widget::setFocusForChain(this, getFocusList(), w, 0);

    // Update current tab based on new focused widget
    getTabIdForWidget(_focusedWidget);
  }
}

// - - - - - - - - - - - - - - - - - - - - - - - - - - - - - - - - - - - - - -
void Dialog::buildCurrentFocusList(int tabID)
{
  // Yes, this is hideously complex.  That's the price we pay for
  // tab navigation ...
  _focusList.clear();

  // Remember which tab item previously had focus, if applicable
  // This only applies if this method was called for a tab change
  Widget* tabFocusWidget = nullptr;
  if(tabID >= 0 && tabID < int(_myTabList.size()))
  {
    // Save focus in previously selected tab column,
    // and get focus for new tab column
    TabFocus& tabfocus = _myTabList[tabID];
    tabfocus.saveCurrentFocus(_focusedWidget);
    tabFocusWidget = tabfocus.getNewFocus();

    _tabID = tabID;
  }

  // Add appropriate items from tablist (if present)
  for(auto& tabfocus: _myTabList)
    tabfocus.appendFocusList(_focusList);

  // Add remaining items from main focus list
  Vec::append(_focusList, _myFocus.list);

  // Add button group at end of current focus list
  // We do it this way for TabWidget, so that buttons are scanned
  // *after* the widgets in the current tab
  if(_buttonGroup.size() > 0)
    Vec::append(_focusList, _buttonGroup);

  // Finally, the moment we've all been waiting for :)
  // Set the actual focus widget
  if(tabFocusWidget)
    _focusedWidget = tabFocusWidget;
  else if(!_focusedWidget && _focusList.size() > 0)
    _focusedWidget = _focusList[0];
}

// - - - - - - - - - - - - - - - - - - - - - - - - - - - - - - - - - - - - - -
void Dialog::addSurface(shared_ptr<FBSurface> surface)
{
  mySurfaceStack.push(surface);
}

// - - - - - - - - - - - - - - - - - - - - - - - - - - - - - - - - - - - - - -
void Dialog::drawDialog()
{
  if(!isVisible())
    return;

  FBSurface& s = surface();

  if(_dirty)
  {
    // dialog is still on top if e.g a ContextMenu is opened
    bool onTop = parent().myDialogStack.top() == this
      || (parent().myDialogStack.get(parent().myDialogStack.size() - 2) == this
      && !parent().myDialogStack.top()->hasTitle());

    if(_flags & WIDGET_CLEARBG)
    {
      //    cerr << "Dialog::drawDialog(): w = " << _w << ", h = " << _h << " @ " << &s << endl << endl;
      s.fillRect(_x, _y + _th, _w, _h - _th, onTop ? kDlgColor : kBGColorLo);
      if(_th)
      {
        s.fillRect(_x, _y, _w, _th, onTop ? kColorTitleBar : kColorTitleBarLo);
        s.drawString(_font, _title, _x + 10, _y + 2 + 1, _font.getStringWidth(_title),
                     onTop ? kColorTitleText : kColorTitleTextLo);
      }
    }
    else
      s.invalidate();
    if(_flags & WIDGET_BORDER)
      s.frameRect(_x, _y, _w, _h, onTop ? kColor : kShadowColor);

    // Make all child widget dirty
    Widget* w = _firstWidget;
    Widget::setDirtyInChain(w);

    // Draw all children
    w = _firstWidget;
    while(w)
    {
      w->draw();
      w = w->_next;
    }

    // Draw outlines for focused widgets
    // Don't change focus, since this will trigger lost and received
    // focus events
    if(_focusedWidget)
      _focusedWidget = Widget::setFocusForChain(this, getFocusList(),
                          _focusedWidget, 0, false);

    // Tell the surface(s) this area is dirty
    s.setDirty();

    _dirty = false;
  }

  // Commit surface changes to screen; also render any extra surfaces
  // Extra surfaces must be rendered afterwards, so they are drawn on top
  if(s.render())
  {
    mySurfaceStack.applyAll([](shared_ptr<FBSurface>& surface){
      surface->setDirty();
      surface->render();
    });
  }
}

// - - - - - - - - - - - - - - - - - - - - - - - - - - - - - - - - - - - - - -
void Dialog::handleText(char text)
{
  // Focused widget receives text events
  if(_focusedWidget)
    _focusedWidget->handleText(text);
}

// - - - - - - - - - - - - - - - - - - - - - - - - - - - - - - - - - - - - - -
void Dialog::handleKeyDown(StellaKey key, StellaMod mod)
{
  // Test for TAB character
  // Control-Tab selects next tab
  // Shift-Control-Tab selects previous tab
  // Tab sets next widget in current tab
  // Shift-Tab sets previous widget in current tab
  Event::Type e = Event::NoType;

  // Detect selection of previous and next tab headers and objects
  if(key == KBDK_TAB)
  {
    if(StellaModTest::isControl(mod))
    {
      // tab header navigation
      if(StellaModTest::isShift(mod) && cycleTab(-1))
        return;
      else if(!StellaModTest::isShift(mod) && cycleTab(+1))
        return;
    }
    else
    {
      // object navigation
      if(StellaModTest::isShift(mod))
        e = Event::UINavPrev;
      else
        e = Event::UINavNext;
    }
  }

  // Check the keytable now, since we might get one of the above events,
  // which must always be processed before any widget sees it.
  if(e == Event::NoType)
    e = instance().eventHandler().eventForKey(key, kMenuMode);

  // Unless a widget has claimed all responsibility for data, we assume
  // that if an event exists for the given data, it should have priority.
  if(!handleNavEvent(e) && _focusedWidget)
  {
    if(_focusedWidget->wantsRaw() || e == Event::NoType)
      _focusedWidget->handleKeyDown(key, mod);
    else
      _focusedWidget->handleEvent(e);
  }
}

// - - - - - - - - - - - - - - - - - - - - - - - - - - - - - - - - - - - - - -
void Dialog::handleKeyUp(StellaKey key, StellaMod mod)
{
  // Focused widget receives keyup events
  if(_focusedWidget)
    _focusedWidget->handleKeyUp(key, mod);
}

// - - - - - - - - - - - - - - - - - - - - - - - - - - - - - - - - - - - - - -
void Dialog::handleMouseDown(int x, int y, MouseButton b, int clickCount)
{
  Widget* w = findWidget(x, y);

  _dragWidget = w;
  setFocus(w);

  if(w)
    w->handleMouseDown(x - (w->getAbsX() - _x), y - (w->getAbsY() - _y),
                       b, clickCount);
}

// - - - - - - - - - - - - - - - - - - - - - - - - - - - - - - - - - - - - - -
void Dialog::handleMouseUp(int x, int y, MouseButton b, int clickCount)
{
  if(_focusedWidget)
  {
    // Lose focus on mouseup unless the widget requested to retain the focus
    if(! (_focusedWidget->getFlags() & WIDGET_RETAIN_FOCUS ))
      releaseFocus();
  }

  Widget* w = _dragWidget;
  if(w)
    w->handleMouseUp(x - (w->getAbsX() - _x), y - (w->getAbsY() - _y),
                     b, clickCount);

  _dragWidget = nullptr;
}

// - - - - - - - - - - - - - - - - - - - - - - - - - - - - - - - - - - - - - -
void Dialog::handleMouseWheel(int x, int y, int direction)
{
  // This may look a bit backwards, but I think it makes more sense for
  // the mouse wheel to primarily affect the widget the mouse is at than
  // the widget that happens to be focused.

  Widget* w = findWidget(x, y);
  if(!w)
    w = _focusedWidget;
  if(w)
    w->handleMouseWheel(x, y, direction);
}

// - - - - - - - - - - - - - - - - - - - - - - - - - - - - - - - - - - - - - -
void Dialog::handleMouseMoved(int x, int y)
{
  Widget* w;

  if(_focusedWidget && !_dragWidget)
  {
    w = _focusedWidget;
    int wx = w->getAbsX() - _x;
    int wy = w->getAbsY() - _y;

    // We still send mouseEntered/Left messages to the focused item
    // (but to no other items).
    bool mouseInFocusedWidget = (x >= wx && x < wx + w->_w && y >= wy && y < wy + w->_h);
    if(mouseInFocusedWidget && _mouseWidget != w)
    {
      if(_mouseWidget)
        _mouseWidget->handleMouseLeft();
      _mouseWidget = w;
      w->handleMouseEntered();
    }
    else if (!mouseInFocusedWidget && _mouseWidget == w)
    {
      _mouseWidget = nullptr;
      w->handleMouseLeft();
    }

    w->handleMouseMoved(x - wx, y - wy);
  }

  // While a "drag" is in process (i.e. mouse is moved while a button is pressed),
  // only deal with the widget in which the click originated.
  if (_dragWidget)
    w = _dragWidget;
  else
    w = findWidget(x, y);

  if (_mouseWidget != w)
  {
    if (_mouseWidget)
      _mouseWidget->handleMouseLeft();
    if (w)
      w->handleMouseEntered();
    _mouseWidget = w;
  }

  if (w && (w->getFlags() & WIDGET_TRACK_MOUSE))
    w->handleMouseMoved(x - (w->getAbsX() - _x), y - (w->getAbsY() - _y));
}

// - - - - - - - - - - - - - - - - - - - - - - - - - - - - - - - - - - - - - -
bool Dialog::handleMouseClicks(int x, int y, MouseButton b)
{
  Widget* w = findWidget(x, y);

  if(w)
    return w->handleMouseClicks(x - (w->getAbsX() - _x),
                                y - (w->getAbsY() - _y), b);
  else
    return false;
}

// - - - - - - - - - - - - - - - - - - - - - - - - - - - - - - - - - - - - - -
void Dialog::handleJoyDown(int stick, int button)
{
  Event::Type e =
    instance().eventHandler().eventForJoyButton(stick, button, kMenuMode);

  // Unless a widget has claimed all responsibility for data, we assume
  // that if an event exists for the given data, it should have priority.
  if(!handleNavEvent(e) && _focusedWidget)
  {
    if(_focusedWidget->wantsRaw() || e == Event::NoType)
      _focusedWidget->handleJoyDown(stick, button);
    else
      _focusedWidget->handleEvent(e);
  }
}

// - - - - - - - - - - - - - - - - - - - - - - - - - - - - - - - - - - - - - -
void Dialog::handleJoyUp(int stick, int button)
{
  // Focused widget receives joystick events
  if(_focusedWidget)
    _focusedWidget->handleJoyUp(stick, button);
}

// - - - - - - - - - - - - - - - - - - - - - - - - - - - - - - - - - - - - - -
void Dialog::handleJoyAxis(int stick, int axis, int value)
{
  Event::Type e =
    instance().eventHandler().eventForJoyAxis(stick, axis, value, kMenuMode);

  // Unless a widget has claimed all responsibility for data, we assume
  // that if an event exists for the given data, it should have priority.
  if(!handleNavEvent(e) && _focusedWidget)
  {
    if(_focusedWidget->wantsRaw() || e == Event::NoType)
      _focusedWidget->handleJoyAxis(stick, axis, value);
    else if(value != 0)
      _focusedWidget->handleEvent(e);
  }
}

// - - - - - - - - - - - - - - - - - - - - - - - - - - - - - - - - - - - - - -
bool Dialog::handleJoyHat(int stick, int hat, JoyHat value)
{
  Event::Type e =
    instance().eventHandler().eventForJoyHat(stick, hat, value, kMenuMode);

  // Unless a widget has claimed all responsibility for data, we assume
  // that if an event exists for the given data, it should have priority.
  if(!handleNavEvent(e) && _focusedWidget)
  {
    if(_focusedWidget->wantsRaw() || e == Event::NoType)
      return _focusedWidget->handleJoyHat(stick, hat, value);
    else
      return _focusedWidget->handleEvent(e);
  }
  return true;
}

// - - - - - - - - - - - - - - - - - - - - - - - - - - - - - - - - - - - - - -
bool Dialog::handleNavEvent(Event::Type e)
{
  switch(e)
  {
    case Event::UINavPrev:
      if(_focusedWidget && !_focusedWidget->wantsTab())
      {
        _focusedWidget = Widget::setFocusForChain(this, getFocusList(),
                                                  _focusedWidget, -1);
        // Update current tab based on new focused widget
        getTabIdForWidget(_focusedWidget);

        return true;
      }
      break;

    case Event::UINavNext:
      if(_focusedWidget && !_focusedWidget->wantsTab())
      {
        _focusedWidget = Widget::setFocusForChain(this, getFocusList(),
                                                  _focusedWidget, +1);
        // Update current tab based on new focused widget
        getTabIdForWidget(_focusedWidget);

        return true;
      }
      break;

    case Event::UIOK:
      if(_okWidget && _okWidget->isEnabled())
      {
        // Receiving 'OK' is the same as getting the 'Select' event
        _okWidget->handleEvent(Event::UISelect);
        return true;
      }
      break;

    case Event::UICancel:
      if(_cancelWidget && _cancelWidget->isEnabled())
      {
        // Receiving 'Cancel' is the same as getting the 'Select' event
        _cancelWidget->handleEvent(Event::UISelect);
        return true;
      }
      else if(_processCancel)
      {
        // Some dialogs want the ability to cancel without actually having
        // a corresponding cancel button
        close();
        return true;
      }
      break;

    default:
      return false;
  }
  return false;
}

// - - - - - - - - - - - - - - - - - - - - - - - - - - - - - - - - - - - - - -
void Dialog::getTabIdForWidget(Widget* w)
{
  if(_myTabList.size() == 0 || !w)
    return;

  for(uInt32 id = 0; id < _myTabList.size(); ++id)
  {
    if(w->_boss == _myTabList[id].widget)
    {
      _tabID = id;
      return;
    }
  }
}

// - - - - - - - - - - - - - - - - - - - - - - - - - - - - - - - - - - - - - -
bool Dialog::cycleTab(int direction)
{
  if(_tabID >= 0 && _tabID < int(_myTabList.size()))
  {
    _myTabList[_tabID].widget->cycleTab(direction);
    return true;
  }
  return false;
}

// - - - - - - - - - - - - - - - - - - - - - - - - - - - - - - - - - - - - - -
void Dialog::handleCommand(CommandSender* sender, int cmd, int data, int id)
{
  switch(cmd)
  {
    case TabWidget::kTabChangedCmd:
      if(_visible)
        buildCurrentFocusList(id);
      break;

    case GuiObject::kCloseCmd:
      close();
      break;
  }
}

/*
 * Determine the widget at location (x,y) if any. Assumes the coordinates are
 * in the local coordinate system, i.e. relative to the top left of the dialog.
 */
// - - - - - - - - - - - - - - - - - - - - - - - - - - - - - - - - - - - - - -
Widget* Dialog::findWidget(int x, int y) const
{
  return Widget::findWidgetInChain(_firstWidget, x, y);
}

// - - - - - - - - - - - - - - - - - - - - - - - - - - - - - - - - - - - - - -
void Dialog::addOKCancelBGroup(WidgetArray& wid, const GUI::Font& font,
                               const string& okText, const string& cancelText,
                               bool focusOKButton, int buttonWidth)
{
  const int HBORDER = 10;
  const int VBORDER = 10;
  const int BTN_BORDER = 20;
  const int BUTTON_GAP = 8;
  buttonWidth = std::max(buttonWidth,
                         std::max(font.getStringWidth("Defaults"),
                         std::max(font.getStringWidth(okText),
                         font.getStringWidth(cancelText))) + BTN_BORDER);
  int buttonHeight = font.getLineHeight() + 4;

#ifndef BSPF_MAC_OSX
  addOKWidget(new ButtonWidget(this, font, _w - 2 * buttonWidth - HBORDER - BUTTON_GAP,
      _h - buttonHeight - VBORDER, buttonWidth, buttonHeight, okText, GuiObject::kOKCmd));
  addCancelWidget(new ButtonWidget(this, font, _w - (buttonWidth + HBORDER),
      _h - buttonHeight - VBORDER, buttonWidth, buttonHeight, cancelText, GuiObject::kCloseCmd));
#else
  addCancelWidget(new ButtonWidget(this, font, _w - 2 * buttonWidth - HBORDER - BUTTON_GAP,
      _h - buttonHeight - VBORDER, buttonWidth, buttonHeight, cancelText, GuiObject::kCloseCmd));
  addOKWidget(new ButtonWidget(this, font, _w - (buttonWidth + HBORDER),
      _h - buttonHeight - VBORDER, buttonWidth, buttonHeight, okText, GuiObject::kOKCmd));
#endif

  // Note that 'focusOKButton' only takes effect when there are no other UI
  // elements in the dialog; otherwise, the first widget of the dialog is always
  // automatically focused first
  // Changing this behaviour would require a fairly major refactoring of the UI code
  if(focusOKButton)
  {
    wid.push_back(_okWidget);
    wid.push_back(_cancelWidget);
  }
  else
  {
    wid.push_back(_cancelWidget);
    wid.push_back(_okWidget);
  }
}

// - - - - - - - - - - - - - - - - - - - - - - - - - - - - - - - - - - - - - -
void Dialog::addDefaultsOKCancelBGroup(WidgetArray& wid, const GUI::Font& font,
                                       const string& okText, const string& cancelText,
                                       const string& defaultsText,
                                       bool focusOKButton)
{
  const int HBORDER = 10;
  const int VBORDER = 10;
  const int BTN_BORDER = 20;
  int buttonWidth = font.getStringWidth(defaultsText) + BTN_BORDER;
  int buttonHeight = font.getLineHeight() + 4;

  addDefaultWidget(new ButtonWidget(this, font, HBORDER, _h - buttonHeight - VBORDER,
                   buttonWidth, buttonHeight, defaultsText, GuiObject::kDefaultsCmd));
  wid.push_back(_defaultWidget);

  addOKCancelBGroup(wid, font, okText, cancelText, focusOKButton, buttonWidth);
}

// - - - - - - - - - - - - - - - - - - - - - - - - - - - - - - - - - - - - - -
void Dialog::TabFocus::appendFocusList(WidgetArray& list)
{
  int active = widget->getActiveTab();

  if(active >= 0 && active < int(focus.size()))
    Vec::append(list, focus[active].list);
}

// - - - - - - - - - - - - - - - - - - - - - - - - - - - - - - - - - - - - - -
void Dialog::TabFocus::saveCurrentFocus(Widget* w)
{
  if(currentTab < focus.size() &&
      Widget::isWidgetInChain(focus[currentTab].list, w))
    focus[currentTab].widget = w;
}

// - - - - - - - - - - - - - - - - - - - - - - - - - - - - - - - - - - - - - -
Widget* Dialog::TabFocus::getNewFocus()
{
  currentTab = widget->getActiveTab();

  return (currentTab < focus.size()) ? focus[currentTab].widget : nullptr;
}

// - - - - - - - - - - - - - - - - - - - - - - - - - - - - - - - - - - - - - -
bool Dialog::getResizableBounds(uInt32& w, uInt32& h) const
{
  const GUI::Rect& r = instance().frameBuffer().imageRect();
  bool ntsc = true;

  if(instance().hasConsole())
  {
    ntsc = instance().console().about().InitialFrameRate == "60";
  }

<<<<<<< HEAD
=======
  bool ntsc = instance().console().timing() == ConsoleTiming::ntsc;
>>>>>>> 1c93fce6
  uInt32 aspect = instance().settings().getInt(ntsc ?"tia.aspectn" : "tia.aspectp");

  if(r.width() <= FrameBuffer::kFBMinW || r.height() <= FrameBuffer::kFBMinH)
  {
    w = uInt32(aspect * FrameBuffer::kTIAMinW) * 2 / 100;
    h = FrameBuffer::kTIAMinH * 2;
    return false;
  }
  else
  {
    w = std::max(uInt32(aspect * r.width() / 100), uInt32(FrameBuffer::kFBMinW));
    h = std::max(uInt32(aspect * r.height() / 100), uInt32(FrameBuffer::kFBMinH));
    return true;
  }
}<|MERGE_RESOLUTION|>--- conflicted
+++ resolved
@@ -795,13 +795,9 @@
 
   if(instance().hasConsole())
   {
-    ntsc = instance().console().about().InitialFrameRate == "60";
-  }
-
-<<<<<<< HEAD
-=======
-  bool ntsc = instance().console().timing() == ConsoleTiming::ntsc;
->>>>>>> 1c93fce6
+    ntsc = instance().console().tia().frameLayout() == FrameLayout::ntsc;
+  }
+
   uInt32 aspect = instance().settings().getInt(ntsc ?"tia.aspectn" : "tia.aspectp");
 
   if(r.width() <= FrameBuffer::kFBMinW || r.height() <= FrameBuffer::kFBMinH)
