//============================================================================
//
//   SSSS    tt          lll  lll
//  SS  SS   tt           ll   ll
//  SS     tttttt  eeee   ll   ll   aaaa
//   SSSS    tt   ee  ee  ll   ll      aa
//      SS   tt   eeeeee  ll   ll   aaaaa  --  "An Atari 2600 VCS Emulator"
//  SS  SS   tt   ee      ll   ll  aa  aa
//   SSSS     ttt  eeeee llll llll  aaaaa
//
// Copyright (c) 1995-2018 by Bradford W. Mott, Stephen Anthony
// and the Stella Team
//
// See the file "License.txt" for information on usage and redistribution of
// this file, and for a DISCLAIMER OF ALL WARRANTIES.
//============================================================================

#ifdef SOUND_SUPPORT

#include <sstream>
#include <cassert>
#include <cmath>

#include "SDL_lib.hxx"
#include "FrameBuffer.hxx"
#include "Settings.hxx"
#include "System.hxx"
#include "OSystem.hxx"
#include "Console.hxx"
#include "SoundSDL2.hxx"
#include "AudioQueue.hxx"
#include "EmulationTiming.hxx"
#include "AudioSettings.hxx"
#include "audio/SimpleResampler.hxx"
#include "audio/LanczosResampler.hxx"
#include "StaggeredLogger.hxx"

#include "ThreadDebugging.hxx"

// - - - - - - - - - - - - - - - - - - - - - - - - - - - - - - - - - - - - - -
SoundSDL2::SoundSDL2(OSystem& osystem, AudioSettings& audioSettings)
  : Sound(osystem),
    myIsInitializedFlag(false),
    myVolume(100),
    myVolumeFactor(0xffff),
    myDevice(0),
    myEmulationTiming(nullptr),
    myCurrentFragment(nullptr),
    myUnderrun(false),
    myAudioSettings(audioSettings)
{
  ASSERT_MAIN_THREAD;

  myOSystem.logMessage("SoundSDL2::SoundSDL2 started ...", 2);

  if (SDL_InitSubSystem(SDL_INIT_AUDIO) < 0) {
    ostringstream buf;

    buf << "WARNING: Failed to initialize SDL audio system! " << endl
        << "         " << SDL_GetError() << endl;
    myOSystem.logMessage(buf.str(), 0);
    return;
  }

  SDL_zero(myHardwareSpec);
  if(!openDevice())
    return;

  mute(true);

  myOSystem.logMessage("SoundSDL2::SoundSDL2 initialized", 2);
}

// - - - - - - - - - - - - - - - - - - - - - - - - - - - - - - - - - - - - - -
SoundSDL2::~SoundSDL2()
{
  ASSERT_MAIN_THREAD;

  if (!myIsInitializedFlag) return;

  SDL_CloseAudioDevice(myDevice);
  SDL_QuitSubSystem(SDL_INIT_AUDIO);
}

// - - - - - - - - - - - - - - - - - - - - - - - - - - - - - - - - - - - - - -
bool SoundSDL2::openDevice()
{
  ASSERT_MAIN_THREAD;

  SDL_AudioSpec desired;
  desired.freq   = myAudioSettings.sampleRate();
  desired.format = AUDIO_F32SYS;
  desired.channels = 2;
  desired.samples  = static_cast<Uint16>(myAudioSettings.fragmentSize());
  desired.callback = callback;
  desired.userdata = static_cast<void*>(this);

  if(myIsInitializedFlag)
    SDL_CloseAudioDevice(myDevice);
  myDevice = SDL_OpenAudioDevice(nullptr, 0, &desired, &myHardwareSpec,
                                 SDL_AUDIO_ALLOW_FREQUENCY_CHANGE);

  if(myDevice == 0)
  {
    ostringstream buf;

    buf << "WARNING: Couldn't open SDL audio device! " << endl
        << "         " << SDL_GetError() << endl;
    myOSystem.logMessage(buf.str(), 0);

    return myIsInitializedFlag = false;
  }
  return myIsInitializedFlag = true;
}

// - - - - - - - - - - - - - - - - - - - - - - - - - - - - - - - - - - - - - -
void SoundSDL2::setEnabled(bool state)
{
  myAudioSettings.setEnabled(state);
  if (myAudioQueue) myAudioQueue->ignoreOverflows(!state);

  myOSystem.logMessage(state ? "SoundSDL2::setEnabled(true)" :
                               "SoundSDL2::setEnabled(false)", 2);
}

// - - - - - - - - - - - - - - - - - - - - - - - - - - - - - - - - - - - - - -
void SoundSDL2::open(shared_ptr<AudioQueue> audioQueue,
                     EmulationTiming* emulationTiming)
{
  string pre_about = myAboutString;

  // Do we need to re-open the sound device?
  // Only do this when absolutely necessary
  if(myAudioSettings.sampleRate() != uInt32(myHardwareSpec.freq) ||
     myAudioSettings.fragmentSize() != uInt32(myHardwareSpec.samples))
    openDevice();

  myEmulationTiming = emulationTiming;

  myOSystem.logMessage("SoundSDL2::open started ...", 2);
  mute(true);

  audioQueue->ignoreOverflows(!myAudioSettings.enabled());
  if(!myAudioSettings.enabled())
  {
    myOSystem.logMessage("Sound disabled\n", 1);
    return;
  }

  myAudioQueue = audioQueue;
  myUnderrun = true;
  myCurrentFragment = nullptr;

  // Adjust volume to that defined in settings
  setVolume(myAudioSettings.volume());

  initResampler();

  // Show some info
  myAboutString = about();
  if(myAboutString != pre_about)
    myOSystem.logMessage(myAboutString, 1);

  // And start the SDL sound subsystem ...
  mute(false);

  myOSystem.logMessage("SoundSDL2::open finished", 2);
}

// - - - - - - - - - - - - - - - - - - - - - - - - - - - - - - - - - - - - - -
void SoundSDL2::close()
{
  if(!myIsInitializedFlag) return;

  mute(true);

  if (myAudioQueue) myAudioQueue->closeSink(myCurrentFragment);
  myAudioQueue.reset();
  myCurrentFragment = nullptr;

  myOSystem.logMessage("SoundSDL2::close", 2);
}

// - - - - - - - - - - - - - - - - - - - - - - - - - - - - - - - - - - - - - -
bool SoundSDL2::mute(bool state)
{
  bool oldstate = SDL_GetAudioDeviceStatus(myDevice) == SDL_AUDIO_PAUSED;
  if(myIsInitializedFlag)
    SDL_PauseAudioDevice(myDevice, state ? 1 : 0);

  return oldstate;
}

// - - - - - - - - - - - - - - - - - - - - - - - - - - - - - - - - - - - - - -
void SoundSDL2::setVolume(uInt32 percent)
{
  if(myIsInitializedFlag && (percent <= 100))
  {
    myAudioSettings.setVolume(percent);
    myVolume = percent;

    SDL_LockAudioDevice(myDevice);
    myVolumeFactor = static_cast<float>(percent) / 100.f;
    SDL_UnlockAudioDevice(myDevice);
  }
}

// - - - - - - - - - - - - - - - - - - - - - - - - - - - - - - - - - - - - - -
void SoundSDL2::adjustVolume(Int8 direction)
{
  ostringstream strval;
  string message;

  Int32 percent = myVolume;

  if(direction == -1)
    percent -= 2;
  else if(direction == 1)
    percent += 2;

  if((percent < 0) || (percent > 100))
    return;

  setVolume(percent);

  // Now show an onscreen message
  strval << percent;
  message = "Volume set to ";
  message += strval.str();

  myOSystem.frameBuffer().showMessage(message);
}

// - - - - - - - - - - - - - - - - - - - - - - - - - - - - - - - - - - - - - -
string SoundSDL2::about() const
{
  ostringstream buf;
  buf << "Sound enabled:"  << endl
      << "  Volume:   " << myVolume << "%" << endl
      << "  Channels: " << uInt32(myHardwareSpec.channels)
      << (myAudioQueue->isStereo() ? " (Stereo)" : " (Mono)") << endl
      << "  Preset:   ";
  switch (myAudioSettings.preset()) {
    case AudioSettings::Preset::custom:
      buf << "Custom" << endl;
      break;
    case AudioSettings::Preset::lowQualityMediumLag:
      buf << "Low quality, medium lag" << endl;
      break;
    case AudioSettings::Preset::highQualityMediumLag:
      buf << "High quality, medium lag" << endl;
      break;
    case AudioSettings::Preset::highQualityLowLag:
      buf << "High quality, low lag" << endl;
      break;
    case AudioSettings::Preset::veryHighQualityVeryLowLag:
      buf << "Very high quality, very low lag" << endl;
      break;
  }
  buf << "    Fragment size: " << uInt32(myHardwareSpec.samples) << " bytes" << endl
      << "    Sample rate:   " << uInt32(myHardwareSpec.freq) << " Hz" << endl;
  buf << "    Resampling:    ";
  switch(myAudioSettings.resamplingQuality())
  {
    case AudioSettings::ResamplingQuality::nearestNeightbour:
      buf << "Quality 1, nearest neighbor" << endl;
      break;
    case AudioSettings::ResamplingQuality::lanczos_2:
      buf << "Quality 2, Lanczos (a = 2)" << endl;
      break;
    case AudioSettings::ResamplingQuality::lanczos_3:
      buf << "Quality 3, Lanczos (a = 3)" << endl;
      break;
  }
  buf << "    Headroom:      " << std::fixed << std::setprecision(1)
      << (0.5 * myAudioSettings.headroom()) << " frames" << endl
      << "    Buffer size:   " << std::fixed << std::setprecision(1)
      << (0.5 * myAudioSettings.bufferSize()) << " frames" << endl;
  return buf.str();
}

// - - - - - - - - - - - - - - - - - - - - - - - - - - - - - - - - - - - - - -
void SoundSDL2::processFragment(float* stream, uInt32 length)
{
  myResampler->fillFragment(stream, length);

  for (uInt32 i = 0; i < length; i++) stream[i] = stream[i] * myVolumeFactor;
}

// - - - - - - - - - - - - - - - - - - - - - - - - - - - - - - - - - - - - - -
void SoundSDL2::initResampler()
{
  Resampler::NextFragmentCallback nextFragmentCallback = [this] () -> Int16* {
    Int16* nextFragment = nullptr;

    if (myUnderrun)
      nextFragment = myAudioQueue->size() >= myEmulationTiming->prebufferFragmentCount() ?
          myAudioQueue->dequeue(myCurrentFragment) : nullptr;
    else
      nextFragment = myAudioQueue->dequeue(myCurrentFragment);

    myUnderrun = nextFragment == nullptr;
    if (nextFragment) myCurrentFragment = nextFragment;

    return nextFragment;
  };

<<<<<<< HEAD
  StaggeredLogger::Logger logger = [this](string msg) { myOSystem.logMessage(msg, 0); };
=======
  StaggeredLogger::Logger logger = [this](string msg) { myOSystem.logMessage(msg, 1); };
>>>>>>> e4a1ba50

  Resampler::Format formatFrom =
    Resampler::Format(myEmulationTiming->audioSampleRate(), myAudioQueue->fragmentSize(), myAudioQueue->isStereo());
  Resampler::Format formatTo =
    Resampler::Format(myHardwareSpec.freq, myHardwareSpec.samples, myHardwareSpec.channels > 1);

  switch (myAudioSettings.resamplingQuality()) {
    case AudioSettings::ResamplingQuality::nearestNeightbour:
      myResampler = make_unique<SimpleResampler>(formatFrom, formatTo, nextFragmentCallback, logger);
      break;

    case AudioSettings::ResamplingQuality::lanczos_2:
      myResampler = make_unique<LanczosResampler>(formatFrom, formatTo, nextFragmentCallback, 2, logger);
      break;

    case AudioSettings::ResamplingQuality::lanczos_3:
      myResampler = make_unique<LanczosResampler>(formatFrom, formatTo, nextFragmentCallback, 3, logger);
      break;

    default:
      throw runtime_error("invalid resampling quality");
  }
}

// - - - - - - - - - - - - - - - - - - - - - - - - - - - - - - - - - - - - - -
void SoundSDL2::callback(void* udata, uInt8* stream, int len)
{
  SoundSDL2* self = static_cast<SoundSDL2*>(udata);

  if (self->myAudioQueue)
    self->processFragment(reinterpret_cast<float*>(stream), len >> 2);
  else
    SDL_memset(stream, 0, len);
}

#endif  // SOUND_SUPPORT<|MERGE_RESOLUTION|>--- conflicted
+++ resolved
@@ -305,11 +305,7 @@
     return nextFragment;
   };
 
-<<<<<<< HEAD
-  StaggeredLogger::Logger logger = [this](string msg) { myOSystem.logMessage(msg, 0); };
-=======
   StaggeredLogger::Logger logger = [this](string msg) { myOSystem.logMessage(msg, 1); };
->>>>>>> e4a1ba50
 
   Resampler::Format formatFrom =
     Resampler::Format(myEmulationTiming->audioSampleRate(), myAudioQueue->fragmentSize(), myAudioQueue->isStereo());
