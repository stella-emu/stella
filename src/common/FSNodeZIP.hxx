//============================================================================
//
//   SSSS    tt          lll  lll
//  SS  SS   tt           ll   ll
//  SS     tttttt  eeee   ll   ll   aaaa
//   SSSS    tt   ee  ee  ll   ll      aa
//      SS   tt   eeeeee  ll   ll   aaaaa  --  "An Atari 2600 VCS Emulator"
//  SS  SS   tt   ee      ll   ll  aa  aa
//   SSSS     ttt  eeeee llll llll  aaaaa
//
// Copyright (c) 1995-2020 by Bradford W. Mott, Stephen Anthony
// and the Stella Team
//
// See the file "License.txt" for information on usage and redistribution of
// this file, and for a DISCLAIMER OF ALL WARRANTIES.
//============================================================================

#if defined(ZIP_SUPPORT)

#ifndef FS_NODE_ZIP_HXX
#define FS_NODE_ZIP_HXX

#include "ZipHandler.hxx"
#include "FSNode.hxx"

/*
 * Implementation of the Stella file system API based on ZIP archives.
 * ZIP archives are treated as directories if the contain more than one ROM
 * file, as a file if they contain a single ROM file, and as neither if the
 * archive is empty.  Hence, if a ZIP archive isn't a directory *or* a file,
 * it is invalid.
 *
 * Parts of this class are documented in the base interface class, AbstractFSNode.
 */
class FilesystemNodeZIP : public AbstractFSNode
{
  public:
    /**
     * Creates a FilesystemNodeZIP for a given path.
     *
     * @param path  String with the path the new node should point to.
     */
    explicit FilesystemNodeZIP(const string& path);

    bool exists() const override;
    const string& getName() const override    { return _name; }
    void setName(const string& name) override { _name = name; }
    const string& getPath() const override { return _path;      }
    string getShortPath() const   override { return _shortPath; }
    bool hasParent() const override   { return true; }
    bool isDirectory() const override { return _isDirectory; }
    bool isFile() const      override { return _isFile;      }
    bool isReadable() const  override { return _realNode && _realNode->isReadable(); }
    bool isWritable() const  override { return false; }

    //////////////////////////////////////////////////////////
    // For now, ZIP files cannot be modified in any way
    bool makeDir() override { return false; }
    bool rename(const string& newfile) override { return false; }
    //////////////////////////////////////////////////////////

    bool getChildren(AbstractFSList& list, ListMode mode) const override;
    AbstractFSNodePtr getParent() const override;

    size_t read(ByteBuffer& image) const override;
    size_t read(stringstream& image) const override;
    size_t write(const ByteBuffer& buffer, size_t size) const override;
    size_t write(const stringstream& buffer) const override;

  private:
    FilesystemNodeZIP(const string& zipfile, const string& virtualpath,
        const AbstractFSNodePtr& realnode, bool isdir);

    void setFlags(const string& zipfile, const string& virtualpath,
        const AbstractFSNodePtr& realnode);

    friend ostream& operator<<(ostream& os, const FilesystemNodeZIP& node)
    {
      os << "_zipFile:     " << node._zipFile << endl
         << "_virtualPath: " << node._virtualPath << endl
         << "_path:        " << node._path << endl
         << "_shortPath:   " << node._shortPath << endl;
      return os;
    }

  private:
    /* Error types */
    enum class zip_error
    {
      NONE,
      NOT_A_FILE,
      NOT_READABLE,
      NO_ROMS
    };

    // Since a ZIP file is itself an abstraction, it still needs access to
    // an actual concrete filesystem node
    AbstractFSNodePtr _realNode;

    string _zipFile, _virtualPath;
    string _name, _path, _shortPath;
    zip_error _error{zip_error::NONE};
    uInt32 _numFiles{0};

    bool _isDirectory{false}, _isFile{false};

    // ZipHandler static reference variable responsible for accessing ZIP files
    static unique_ptr<ZipHandler> myZipHandler;
<<<<<<< HEAD

    // Get last component of path
    static const char* lastPathComponent(const string& str)
    {
      if(str.empty())
        return "";

      const char* start = str.c_str();
      const char* cur = start + str.size() - 2;

      while (cur >= start && *cur != FilesystemNode::PATH_SEPARATOR)
        --cur;

      return cur + 1;
    }
=======
>>>>>>> e14da134
};

#endif

#endif  // ZIP_SUPPORT<|MERGE_RESOLUTION|>--- conflicted
+++ resolved
@@ -106,24 +106,6 @@
 
     // ZipHandler static reference variable responsible for accessing ZIP files
     static unique_ptr<ZipHandler> myZipHandler;
-<<<<<<< HEAD
-
-    // Get last component of path
-    static const char* lastPathComponent(const string& str)
-    {
-      if(str.empty())
-        return "";
-
-      const char* start = str.c_str();
-      const char* cur = start + str.size() - 2;
-
-      while (cur >= start && *cur != FilesystemNode::PATH_SEPARATOR)
-        --cur;
-
-      return cur + 1;
-    }
-=======
->>>>>>> e14da134
 };
 
 #endif
