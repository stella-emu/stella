//============================================================================
//
//   SSSS    tt          lll  lll
//  SS  SS   tt           ll   ll
//  SS     tttttt  eeee   ll   ll   aaaa
//   SSSS    tt   ee  ee  ll   ll      aa
//      SS   tt   eeeeee  ll   ll   aaaaa  --  "An Atari 2600 VCS Emulator"
//  SS  SS   tt   ee      ll   ll  aa  aa
//   SSSS     ttt  eeeee llll llll  aaaaa
//
// Copyright (c) 1995-2020 by Bradford W. Mott, Stephen Anthony
// and the Stella Team
//
// See the file "License.txt" for information on usage and redistribution of
// this file, and for a DISCLAIMER OF ALL WARRANTIES.
//============================================================================

#include "bspf.hxx"

#include "OSystem.hxx"
#include "Version.hxx"
#include "Logger.hxx"
#include "AudioSettings.hxx"
#include "PaletteHandler.hxx"
#include "Paddles.hxx"

#ifdef DEBUGGER_SUPPORT
  #include "DebuggerDialog.hxx"
#endif

#include "Settings.hxx"
#include "repository/KeyValueRepositoryNoop.hxx"

// - - - - - - - - - - - - - - - - - - - - - - - - - - - - - - - - - - - - - -
Settings::Settings()
{
  myRespository = make_shared<KeyValueRepositoryNoop>();

  // If no version is recorded with the persisted settings, we set it to zero
  setPermanent(SETTINGS_VERSION_KEY, 0);
  setPermanent("stella.version", "6.2.1");

  // Video-related options
  setPermanent("video", "");
  setPermanent("speed", "1.0");
  setPermanent("vsync", "true");
  setPermanent("center", "true");
  setPermanent("windowedpos", Common::Point(50, 50));
  setPermanent("display", 0);
  setPermanent("uimessages", "true");
  // TIA specific options
  setPermanent("tia.inter", "false");
  setPermanent("tia.zoom", "3");
  setPermanent("fullscreen", "false");
  setPermanent("tia.fs_stretch", "false");
  setPermanent("tia.fs_refresh", "false");
  setPermanent("tia.fs_overscan", "0");
  setPermanent("tia.vsizeadjust", 0);
  setPermanent("tia.dbgcolors", "roygpb");
  // Palette options
  setPermanent("palette", PaletteHandler::SETTING_STANDARD);
  setPermanent("pal.phase_ntsc", "26.2");
  setPermanent("pal.phase_pal", "31.3");
  setPermanent("pal.contrast", "0.0");
  setPermanent("pal.brightness", "0.0");
  setPermanent("pal.hue", "0.0");
  setPermanent("pal.saturation", "0.0");
  setPermanent("pal.gamma", "0.0");
  // TV filtering options
  setPermanent("tv.filter", "0");
  setPermanent("tv.phosphor", "byrom");
  setPermanent("tv.phosblend", "50");
  setPermanent("tv.scanlines", "0");
  // TV options when using 'custom' mode
  setPermanent("tv.sharpness", "0.0");
  setPermanent("tv.resolution", "0.0");
  setPermanent("tv.artifacts", "0.0");
  setPermanent("tv.fringing", "0.0");
  setPermanent("tv.bleed", "0.0");

  // Sound options
  setPermanent(AudioSettings::SETTING_ENABLED, AudioSettings::DEFAULT_ENABLED);
  setPermanent(AudioSettings::SETTING_VOLUME, AudioSettings::DEFAULT_VOLUME);
  setPermanent(AudioSettings::SETTING_DEVICE, AudioSettings::DEFAULT_DEVICE);
  setPermanent(AudioSettings::SETTING_PRESET, static_cast<int>(AudioSettings::DEFAULT_PRESET));
  setPermanent(AudioSettings::SETTING_FRAGMENT_SIZE, AudioSettings::DEFAULT_FRAGMENT_SIZE);
  setPermanent(AudioSettings::SETTING_SAMPLE_RATE, AudioSettings::DEFAULT_SAMPLE_RATE);
  setPermanent(AudioSettings::SETTING_RESAMPLING_QUALITY, static_cast<int>(AudioSettings::DEFAULT_RESAMPLING_QUALITY));
  setPermanent(AudioSettings::SETTING_HEADROOM, AudioSettings::DEFAULT_HEADROOM);
  setPermanent(AudioSettings::SETTING_BUFFER_SIZE, AudioSettings::DEFAULT_BUFFER_SIZE);
  setPermanent(AudioSettings::SETTING_STEREO, AudioSettings::DEFAULT_STEREO);
  setPermanent(AudioSettings::SETTING_DPC_PITCH, AudioSettings::DEFAULT_DPC_PITCH);

  // Input event options
  setPermanent("event_ver", "1");
  setPermanent("keymap_emu", "");
  setPermanent("keymap_joy", "");
  setPermanent("keymap_pad", "");
  setPermanent("keymap_key", "");
  setPermanent("keymap_ui", "");
  setPermanent("joymap", "");
  setPermanent("combomap", "");
  setPermanent("joydeadzone", "13");
  setPermanent("joyallow4", "false");
  setPermanent("autofirerate", "0");
  setPermanent("usemouse", "analog");
  setPermanent("grabmouse", "true");
  setPermanent("cursor", "2");
  setPermanent("dejitter.base", "0");
  setPermanent("dejitter.diff", "0");
  setPermanent("dsense", "10");
  setPermanent("psense", "20");
  setPermanent("msense", "10");
  setPermanent("tsense", "10");
  setPermanent("dcsense", "10");
  setPermanent("saport", "lr");
  setPermanent("modcombo", "true");

  // Snapshot options
  setPermanent("snapsavedir", "");
  setPermanent("snaploaddir", "");
  setPermanent("snapname", "int");
  setPermanent("sssingle", "false");
  setPermanent("ss1x", "false");
  setPermanent("ssinterval", "2");
  setPermanent("autoslot", "false");
  setPermanent("saveonexit", "none");

  // Config files and paths
  setPermanent("romdir", "");

  // ROM browser options
  setPermanent("exitlauncher", "false");
  setPermanent("followlauncher", "false");
  setPermanent("launcherpos", Common::Point(50, 50));
  setPermanent("launcherdisplay", 0);
  setPermanent("launcherres", Common::Size(900, 600));
  setPermanent("launcherfont", "medium");
  setPermanent("launcherroms", "true");
  setPermanent("romviewer", "1");
  setPermanent("lastrom", "");

  // UI-related options
#ifdef DEBUGGER_SUPPORT
  setPermanent("dbg.res",
    Common::Size(DebuggerDialog::kMediumFontMinW,
                 DebuggerDialog::kMediumFontMinH));
  setPermanent("dbg.pos", Common::Point(50, 50));
  setPermanent("dbg.display", 0);
#endif
  setPermanent("uipalette", "standard");
  setPermanent("hidpi", "false");
  setPermanent("listdelay", "300");
  setPermanent("mwheel", "4");
  setPermanent("mdouble", "500");
  setPermanent("ctrldelay", "400");
  setPermanent("ctrlrate", "20");
  setPermanent("basic_settings", false);
  setPermanent("dialogfont", "medium");
  setPermanent("dialogpos", 0);
  setPermanent("confirmexit", false);

  // Misc options
  setPermanent("loglevel", int(Logger::Level::INFO));
  setPermanent("logtoconsole", "0");
  setPermanent("avoxport", "");
  setPermanent("fastscbios", "true");
  setPermanent("threads", "false");
  setTemporary("romloadcount", "0");
  setTemporary("maxres", "");
<<<<<<< HEAD
  setPermanent("initials", "");
=======
  setTemporary("turbo", "0");
>>>>>>> c29933ed

#ifdef DEBUGGER_SUPPORT
  // Debugger/disassembly options
  setPermanent("dbg.fontsize", "medium");
  setPermanent("dbg.fontstyle", "0");
  setPermanent("dbg.uhex", "false");
  setPermanent("dbg.ghostreadstrap", "true");
  setPermanent("dis.resolve", "true");
  setPermanent("dis.gfxformat", "2");
  setPermanent("dis.showaddr", "true");
  setPermanent("dis.relocate", "false");
  setPermanent("dev.rwportbreak", "true");
  setPermanent("dev.wrportbreak", "true");
#endif

  // Player settings
  setPermanent("plr.stats", "false");
  setPermanent("plr.bankrandom", "false");
  setPermanent("plr.ramrandom", "true");
  setPermanent("plr.cpurandom", "AXYP");
  setPermanent("plr.colorloss", "false");
  setPermanent("plr.tv.jitter", "true");
  setPermanent("plr.tv.jitter_recovery", "10");
  setPermanent("plr.debugcolors", "false");
  setPermanent("plr.console", "2600"); // 7800
  setPermanent("plr.timemachine", true);
  setPermanent("plr.tm.size", 200);
  setPermanent("plr.tm.uncompressed", 60);
  setPermanent("plr.tm.interval", "30f"); // = 0.5 seconds
  setPermanent("plr.tm.horizon", "10m"); // = ~10 minutes
  setPermanent("plr.detectedinfo", "false");
  setPermanent("plr.eepromaccess", "false");

  // Developer settings
  setPermanent("dev.settings", "false");
  setPermanent("dev.stats", "true");
  setPermanent("dev.bankrandom", "true");
  setPermanent("dev.ramrandom", "true");
  setPermanent("dev.cpurandom", "SAXYP");
  setPermanent("dev.colorloss", "true");
  setPermanent("dev.tv.jitter", "true");
  setPermanent("dev.tv.jitter_recovery", "2");
  setPermanent("dev.debugcolors", "false");
  setPermanent("dev.tiadriven", "true");
  setPermanent("dev.console", "2600"); // 7800
  setPermanent("dev.tia.type", "standard");
  setPermanent("dev.tia.plinvphase", "true");
  setPermanent("dev.tia.msinvphase", "true");
  setPermanent("dev.tia.blinvphase", "true");
  setPermanent("dev.tia.delaypfbits", "true");
  setPermanent("dev.tia.delaypfcolor", "true");
  setPermanent("dev.tia.delayplswap", "true");
  setPermanent("dev.tia.delayblswap", "true");
  setPermanent("dev.timemachine", true);
  setPermanent("dev.tm.size", 1000);
  setPermanent("dev.tm.uncompressed", 600);
  setPermanent("dev.tm.interval", "1f"); // = 1 frame
  setPermanent("dev.tm.horizon", "30s"); // = ~30 seconds
  // Thumb ARM emulation options
  setPermanent("dev.thumb.trapfatal", "true");
  setPermanent("dev.detectedinfo", "true");
  setPermanent("dev.eepromaccess", "true");
}

// - - - - - - - - - - - - - - - - - - - - - - - - - - - - - - - - - - - - - -
void Settings::setRepository(shared_ptr<KeyValueRepository> repository)
{
  myRespository = std::move(repository);
}

// - - - - - - - - - - - - - - - - - - - - - - - - - - - - - - - - - - - - - -
void Settings::load(const Options& options)
{
  Options fromFile =  myRespository->load();
  for (const auto& opt: fromFile)
    setValue(opt.first, opt.second, false);

  migrate();

  // Apply commandline options, which override those from settings file
  for(const auto& opt: options)
    setValue(opt.first, opt.second, false);

  // Finally, validate some settings, so the rest of the codebase
  // can assume the values are valid
  validate();
}

// - - - - - - - - - - - - - - - - - - - - - - - - - - - - - - - - - - - - - -
void Settings::save()
{
  myRespository->save(myPermanentSettings);
}

// - - - - - - - - - - - - - - - - - - - - - - - - - - - - - - - - - - - - - -
void Settings::validate()
{
  string s;
  int i;
  float f;

  f = getFloat("speed");
  if (f <= 0) setValue("speed", "1.0");

  i = getInt("tia.vsizeadjust");
  if(i < -5 || i > 5)  setValue("tia.vsizeadjust", 0);

  s = getString("tia.dbgcolors");
  sort(s.begin(), s.end());
  if(s != "bgopry")  setValue("tia.dbgcolors", "roygpb");

  s = getString("tv.phosphor");
  if(s != "always" && s != "byrom")  setValue("tv.phosphor", "byrom");

  i = getInt("tv.phosblend");
  if(i < 0 || i > 100)  setValue("tv.phosblend", "50");

  i = getInt("tv.filter");
  if(i < 0 || i > 5)  setValue("tv.filter", "0");

  i = getInt("dev.tv.jitter_recovery");
  if(i < 1 || i > 20) setValue("dev.tv.jitter_recovery", "2");

  int size = getInt("dev.tm.size");
  if(size < 20 || size > 1000)
  {
    setValue("dev.tm.size", 20);
    size = 20;
  }

  i = getInt("dev.tm.uncompressed");
  if(i < 0 || i > size) setValue("dev.tm.uncompressed", size);

  /*i = getInt("dev.tm.interval");
  if(i < 0 || i > 5) setValue("dev.tm.interval", 0);

  i = getInt("dev.tm.horizon");
  if(i < 0 || i > 6) setValue("dev.tm.horizon", 1);*/

  i = getInt("plr.tv.jitter_recovery");
  if(i < 1 || i > 20) setValue("plr.tv.jitter_recovery", "10");

  size = getInt("plr.tm.size");
  if(size < 20 || size > 1000)
  {
    setValue("plr.tm.size", 20);
    size = 20;
  }

  i = getInt("plr.tm.uncompressed");
  if(i < 0 || i > size) setValue("plr.tm.uncompressed", size);

  /*i = getInt("plr.tm.interval");
  if(i < 0 || i > 5) setValue("plr.tm.interval", 3);

  i = getInt("plr.tm.horizon");
  if(i < 0 || i > 6) setValue("plr.tm.horizon", 5);*/

#ifdef SOUND_SUPPORT
  AudioSettings::normalize(*this);
#endif

  i = getInt("joydeadzone");
  if(i < 0)        setValue("joydeadzone", "0");
  else if(i > 29)  setValue("joydeadzone", "29");

  i = getInt("cursor");
  if(i < 0 || i > 3)
    setValue("cursor", "2");

  i = getInt("psense");
  if(i < 0|| i > Paddles::MAX_ANALOG_SENSE)
    setValue("psense", "20");

  i = getInt("dsense");
  if(i < 1 || i > 20)
    setValue("dsense", "10");

  i = getInt("msense");
  if(i < 1 || i > 20)
    setValue("msense", "10");

  i = getInt("tsense");
  if(i < 1 || i > 20)
    setValue("tsense", "10");

  i = getInt("dcsense");
  if(i < 1 || i > 20)
    setValue("dcsense", "10");

  i = getInt("ssinterval");
  if(i < 1)        setValue("ssinterval", "2");
  else if(i > 10)  setValue("ssinterval", "10");

  s = getString("palette");
  if(s != PaletteHandler::SETTING_STANDARD
     && s != PaletteHandler::SETTING_Z26
     && s != PaletteHandler::SETTING_USER
     && s != PaletteHandler::SETTING_CUSTOM)
    setValue("palette", PaletteHandler::SETTING_STANDARD);

  s = getString("launcherfont");
  if(s != "small" && s != "low_medium" && s != "medium" && s != "large"
     && s != "large12" && s != "large14" && s != "large16")
    setValue("launcherfont", "medium");

  s = getString("dbg.fontsize");
  if(s != "small" && s != "medium" && s != "large")
    setValue("dbg.fontsize", "medium");

  i = getInt("romviewer");
  if(i < 0) setValue("romviewer", "0");

  i = getInt("loglevel");
  if(i < int(Logger::Level::MIN) || i > int(Logger::Level::MAX))
    setValue("loglevel", int(Logger::Level::INFO));
}

// - - - - - - - - - - - - - - - - - - - - - - - - - - - - - - - - - - - - - -
void Settings::usage() const
{
  cout << endl
    << "Stella version " << STELLA_VERSION << endl
    << endl
    << "Usage: stella [options ...] romfile" << endl
    << "       Run without any options or romfile to use the ROM launcher" << endl
    << "       Consult the manual for more in-depth information" << endl
    << endl
    << "Valid options are:" << endl
    << endl
    << "  -video        <type>         Type is one of the following:\n"
  #ifdef BSPF_WINDOWS
    << "                 direct3d        Direct3D acceleration\n"
  #endif
    << "                 opengl          OpenGL acceleration\n"
    << "                 opengles2       OpenGLES 2 acceleration\n"
    << "                 opengles        OpenGLES 1 acceleration\n"
    << "                 software        Software mode (no acceleration)\n"
    << endl
    << "  -vsync        <1|0>          Enable 'synchronize to vertical blank interrupt'\n"
    << "  -fullscreen   <1|0>          Enable fullscreen mode\n"
    << "  -center       <1|0>          Centers game window in windowed modes\n"
    << "  -windowedpos  <XxY>          Sets the window position in windowed emulator mode\n"
    << "  -display      <number>       Sets the display for Stella's emulator\n"
    << "  -palette      <standard|     Use the specified color palette\n"
    << "                 z26|user|\n"
    << "                 custom>\n"
    << "  -pal.phase_ntsc <number>      Phase shift for NTSC 'custom' palette\n"
    << "  -pal.phase_pal  <number>      Phase shift for PAL 'custom' palette\n"
    << "  -pal.hue        <-1.0 - 1.0>  Adjust hue for current palette\n"
    << "  -pal.saturation <-1.0 - 1.0>  Adjust saturation of current palette\n"
    << "  -pal.contrast   <-1.0 - 1.0>  Adjust contrast of current palette\n"
    << "  -pal.brightness <-1.0 - 1.0>  Adjust brightness of current palette\n"
    << "  -pal.gamma      <-1.0 - 1.0>  Adjust gamma of current palette\n"
    << "  -speed        <number>       Run emulation at the given speed\n"
    << "  -turbo        <1|0>          Enable 'Turbo' mode for maximum emulation speed\n"
    << "  -uimessages   <1|0>          Show onscreen UI messages for different events\n"
    << endl
  #ifdef SOUND_SUPPORT
    << "  -audio.enabled            <1|0>      Enable audio\n"
    << "  -audio.volume             <0-100>    Volume\n"
    << "  -audio.device             <number>   ID of the audio device (0 = default)\n"
    << "  -audio.preset             <1-5>      Audio preset (or 1 for custom)\n"
    << "  -audio.sample_rate        <number>   Output sample rate (44100|48000|96000)\n"
    << "  -audio.fragment_size      <number>   Fragment size (128|256|512|1024|\n"
    << "                                        2048|4096)\n"
    << "  -audio.resampling_quality <1-3>      Resampling quality\n"
    << "  -audio.headroom           <0-20>     Additional half-frames to prebuffer\n"
    << "  -audio.buffer_size        <0-20>     Max. number of additional half-\n"
    << "                                        frames to buffer\n"
    << "  -audio.stereo             <1|0>      Enable stereo mode for all ROMs\n"
    << endl
  #endif
    << "  -tia.zoom        <zoom>       Use the specified zoom level (windowed mode)\n"
    << "                                 for TIA image\n"
    << "  -tia.vsizeadjust <-5..5>      Adjust the vertical display size [percent]\n"
    << "  -tia.inter       <1|0>        Enable interpolated (smooth) scaling for TIA\n"
    << "                                 image\n"
    << "  -tia.fs_stretch  <1|0>        Stretch TIA image to fill fullscreen mode\n"
    << "  -tia.fs_refresh  <1|0>        Try to adapt display refresh rate to game's FPS\n"
    << "  -tia.fs_overscan <0-10>       Add overscan to TIA image in fullscreen mode\n"
    << "  -tia.dbgcolors   <string>     Debug colors to use for each object (see manual\n"
    << "                                 for description)\n"
    << endl
    << "  -tv.filter    <0-5>           Set TV effects off (0) or to specified mode\n"
    << "                                 (1-5)\n"
    << "  -tv.phosphor  <always|byrom>  When to use phosphor mode\n"
    << "  -tv.phosblend <0-100>         Set default blend level in phosphor mode\n"
    << "  -tv.scanlines <0-100>         Set scanline intensity to percentage\n"
    << "                                 (0 disables completely)\n"
    << "  -tv.sharpness   <-1.0 - 1.0>  Set TV effects custom sharpness\n"
    << "  -tv.resolution  <-1.0 - 1.0>  Set TV effects custom resolution\n"
    << "  -tv.artifacts   <-1.0 - 1.0>  Set TV effects custom artifacts\n"
    << "  -tv.fringing    <-1.0 - 1.0>  Set TV effects custom fringing\n"
    << "  -tv.bleed       <-1.0 - 1.0>  Set TV effects custom bleed\n"
    << endl
    << "  -cheat        <code>         Use the specified cheatcode (see manual for\n"
    << "                                description)\n"
    << "  -loglevel     <0|1|2>        Set level of logging during application run\n"
    << endl
    << "  -logtoconsole <1|0>          Log output to console/commandline\n"
    << "  -joydeadzone  <number>       Sets 'deadzone' area for analog joysticks (0-29)\n"
    << "  -joyallow4    <1|0>          Allow all 4 directions on a joystick to be\n"
    << "                                pressed simultaneously\n"
    << "  -usemouse     <always|\n"
    << "                 analog|\n"
    << "                 never>        Use mouse as a controller as specified by ROM\n"
    << "                                properties in given mode(see manual)\n"
    << "  -grabmouse    <1|0>          Locks the mouse cursor in the TIA window\n"
    << "  -cursor       <0,1,2,3>      Set cursor state in UI/emulation modes\n"
    << "  -dejitter.base <0-10>        Strength of analog paddle value averaging\n"
    << "  -dejitter.diff <0-10>        Strength of analog paddle reaction to fast movements\n"
    << "  -psense       <0-30>         Sensitivity of analog paddle movement\n"
    << "  -dsense       <1-20>         Sensitivity of digital emulated paddle movement\n"
    << "  -msense       <1-20>         Sensitivity of mouse emulated paddle movement\n"
    << "  -tsense       <1-20>         Sensitivity of mouse emulated trackball movement\n"
    << "  -dcsense      <1-20>         Sensitivity of digital emulated driving controller\n"
    << "                                movement\n"
    << "  -autofirerate <0-30>         Set fire button's autofire rate (0 means off)\n"
    << "  -saport       <lr|rl>        How to assign virtual ports to multiple\n"
    << "                                Stelladaptor/2600-daptors\n"
    << "  -modcombo     <1|0>          Enable modifer key combos\n"
    << "                                (Control-Q for quit may not work when disabled!)\n"
    << "  -fastscbios   <1|0>          Disable Supercharger BIOS progress loading bars\n"
    << "  -threads      <1|0>          Whether to using multi-threading during\n"
    << "                                emulation\n"
    << "  -snapsavedir  <path>         The directory to save snapshot files to\n"
    << "  -snaploaddir  <path>         The directory to load snapshot files from\n"
    << "  -snapname     <int|rom>      Name snapshots according to internal database or\n"
    << "                                ROM\n"
    << "  -sssingle     <1|0>          Generate single snapshot instead of many\n"
    << "  -ss1x         <1|0>          Generate TIA snapshot in 1x mode (ignore\n"
    << "                                scaling/effects)\n"
    << "  -ssinterval   <number>       Number of seconds between snapshots in\n"
    << "                                continuous snapshot mode\n"
    << endl
    << "  -saveonexit   <none|current| Automatically save state(s) when exiting\n"
    << "                 all>           emulation\n"
    << "  -autoslot     <1|0>          Automatically change to next save slot when\n"
    << "                                state saving\n"
    << endl
    << "  -rominfo      <rom>          Display detailed information for the given ROM\n"
    << "  -listrominfo                 Display contents of stella.pro, one line per ROM\n"
    << "                                entry\n"
    << endl
    << "  -exitlauncher <1|0>          On exiting a ROM, go back to the ROM launcher\n"
    << "  -launcherpos  <XxY>          Sets the window position in windowed EOM launcher mode\n"
    << "  -launcherdisplay <number>    Sets the display for the ROM launcher\n"
    << "  -launcherres  <WxH>          The resolution to use in ROM launcher mode\n"
    << "  -launcherfont <small|        Use the specified font in the ROM launcher\n"
    << "                 low_medium|\n"
    << "                 medium|large|\n"
    << "                 large12|large14|\n"
    << "                 large16>\n"
    << "  -launcherroms <1|0>          Show only ROMs in the launcher (vs. all files)\n"
    << "  -romviewer    <float>        Show ROM info viewer at given zoom level in ROM\n"
    << "                                launcher (use 0 for off)\n"
    << "  -followlauncher <0|1>        Default ROM path follows launcher navigation\n"
    << "  -lastrom      <name>         Last played ROM, automatically selected in\n"
    << "                                launcher\n"
    << "  -romloadcount <number>       Number of ROM to load next from multicard\n"
    << "  -uipalette    <standard|     Selects GUI theme\n"
    << "                 classic|\n"
    << "                 light|dark>\n"
    << "  -hidpi        <0|1>          Enable HiDPI mode\n"
    << "  -dialogfont   <small|        Use the specified font in the dialogs\n"
    << "                 low_medium|\n"
    << "                 medium|large|\n"
    << "                 large12|large14|\n"
    << "                 large16>\n"
    << "  -dialogpos    <0..4>         Display all dialogs at given positions\n"
    << "  -confirmexit  <0|1>          Display a confirm dialog when exiting emulation\n"
    << "  -listdelay    <delay>        Time to wait between keypresses in list widgets\n"
    << "                                (300-1000)\n"
    << "  -mwheel       <lines>        Number of lines the mouse wheel will scroll in\n"
    << "                                UI\n"
    << "  -mdouble      <speed>        Mouse double click speed in UI\n"
    << "  -ctrldelay    <delay>        Delay before controller input is repeated in UI\n"
    << "  -ctrlrate     <rate>         Rate per second of repeated controller input in\n"
    << "                                UI\n"
    << "  -basic_settings <0|1>        Display only a basic settings dialog\n"
    << "  -romdir       <dir>          Set the directory where the ROM launcher will\n"
    << "                                start\n"
    << "  -avoxport     <name>         The name of the serial port where an AtariVox is\n"
    << "                                connected\n"
    << "  -holdreset                   Start the emulator with the Game Reset switch\n"
    << "                                held down\n"
    << "  -holdselect                  Start the emulator with the Game Select switch\n"
    << "                                held down\n"
    << "  -holdjoy0     <U,D,L,R,F>    Start the emulator with the left joystick\n"
    << "                                direction/fire button held down\n"
    << "  -holdjoy1     <U,D,L,R,F>    Start the emulator with the right joystick\n"
    << "                                direction/fire button held down\n"
    << "  -maxres       <WxH>          Used by developers to force the maximum size of\n"
    << "                                the application window\n"
    << "  -basedir  <path>             Override the base directory for all config files\n"
    << "  -baseinappdir                Override the base directory for all config files\n"
    << "                                by attempting to use the application directory\n"
    << "  -help                        Show the text you're now reading\n"
  #ifdef DEBUGGER_SUPPORT
    << endl
    << " The following options are meant for developers\n"
    << " Arguments are more fully explained in the manual\n"
    << endl
    << "   -dis.resolve   <1|0>        Attempt to resolve code sections in disassembler\n"
    << "   -dis.gfxformat <2|16>       Set base to use for displaying (P)GFX sections\n"
    << "                                in disassembler\n"
    << "   -dis.showaddr  <1|0>        Show opcode addresses in disassembler\n"
    << "   -dis.relocate  <1|0>        Relocate calls out of address range in\n"
    << "                                disassembler\n"
    << endl
    << "   -dbg.pos       <XxY>          Sets the window position in windowed debugger mode\n"
    << "   -dbg.display   <number>       Sets the display for the debugger\n"
    << "   -dbg.res       <WxH>          The resolution to use in debugger mode\n"
    << "   -dbg.fontsize  <small|medium| Font size to use in debugger window\n"
    << "                  large>\n"
    << "   -dbg.fontstyle <0-3>          Font style to use in debugger window (bold vs.\n"
    << "                                  normal)\n"
    << "   -dbg.ghostreadstrap <1|0>     Debugger traps on 'ghost' reads\n"
    << "   -dbg.uhex      <0|1>          lower-/uppercase HEX display\n"
    << "   -break         <address>      Set a breakpoint at 'address'\n"
    << "   -debug                        Start in debugger mode\n"
    << endl
    << "   -bs          <arg>          Sets the 'Cartridge.Type' (bankswitch) property\n"
    << "   -type        <arg>          Same as using -bs\n"
    << "   -startbank   <bank>         Sets the ROM's startup bank\n"
    << "   -channels    <arg>          Sets the 'Cartridge.Sound' property\n"
    << "   -ld          <arg>          Sets the 'Console.LeftDifficulty' property\n"
    << "   -rd          <arg>          Sets the 'Console.RightDifficulty' property\n"
    << "   -tv          <arg>          Sets the 'Console.TelevisionType' property\n"
    << "   -sp          <arg>          Sets the 'Console.SwapPorts' property\n"
    << "   -lc          <arg>          Sets the 'Controller.Left' property\n"
    << "   -rc          <arg>          Sets the 'Controller.Right' property\n"
    << "   -bc          <arg>          Same as using both -lc and -rc\n"
    << "   -cp          <arg>          Sets the 'Controller.SwapPaddles' property\n"
    << "   -pxcenter    <arg>          Sets the 'Controller.PaddlesXCenter' property\n"
    << "   -pycenter    <arg>          Sets the 'Controller.PaddlesYCenter' property\n"
    << "   -format      <arg>          Sets the 'Display.Format' property\n"
    << "   -vcenter     <arg>          Sets the 'Display.vcenter' property\n"
    << "   -pp          <arg>          Sets the 'Display.Phosphor' property\n"
    << "   -ppblend     <arg>          Sets the 'Display.PPBlend' property\n"
    << endl
  #endif

    << " Various development related parameters for player settings mode\n"
    << endl
    << "  -dev.settings     <1|0>          Select developer (1) or player (0) settings\n"
    << "                                    mode\n"
    << endl
    << "  -plr.stats        <1|0>          Overlay console info during emulation\n"
    << "  -plr.detectedinfo <1|0>          Enable initial detected settings info\n"
    << "  -plr.console      <2600|7800>    Select console for B/W and Pause key\n"
    << "                                    handling and RAM initialization\n"
    << "  -plr.bankrandom   <1|0>          Randomize the startup bank on reset\n"
    << "  -plr.ramrandom    <1|0>          Randomize the contents of RAM on reset\n"
    << "  -plr.cpurandom    <1|0>          Randomize the contents of CPU registers on\n"
    << "                                    reset\n"
    << "  -plr.debugcolors  <1|0>          Enable debug colors\n"
    << "  -plr.colorloss    <1|0>          Enable PAL color-loss effect\n"
    << "  -plr.tv.jitter    <1|0>          Enable TV jitter effect\n"
    << "  -plr.tv.jitter_recovery <1-20>   Set recovery time for TV jitter effect\n"
    << "  -plr.eepromaccess <1|0>          Enable messages for AtariVox/SaveKey access\n"
    << "                                    messages\n"
    << endl
    << " The same parameters but for developer settings mode\n"
    << "  -dev.stats        <1|0>          Overlay console info during emulation\n"
    << "  -dev.detectedinfo <1|0>          Enable initial detected settings info\n"
    << "  -dev.console      <2600|7800>    Select console for B/W and Pause key\n"
    << "                                    handling and RAM initialization\n"
    << "  -dev.bankrandom   <1|0>          Randomize the startup bank on reset\n"
    << "  -dev.ramrandom    <1|0>          Randomize the contents of RAM on reset\n"
    << "  -dev.cpurandom    <1|0>          Randomize the contents of CPU registers on\n"
    << "                                    reset\n"
    << "  -dev.debugcolors  <1|0>          Enable debug colors\n"
    << "  -dev.colorloss    <1|0>          Enable PAL color-loss effect\n"
    << "  -dev.tv.jitter    <1|0>          Enable TV jitter effect\n"
    << "  -dev.tv.jitter_recovery <1-20>   Set recovery time for TV jitter effect\n"
    << "  -dev.tiadriven    <1|0>          Drive unused TIA pins randomly on a\n"
    << "                                    read/peek\n"
#ifdef DEBUGGER_SUPPORT
    << "  -dev.rwportbreak      <1|0>      Debugger breaks on reads from write ports\n"
    << "  -dev.wrportbreak      <1|0>      Debugger breaks on writes to read ports\n"
#endif
    << "  -dev.thumb.trapfatal  <1|0>      Determines whether errors in ARM emulation\n"
    << "                                    throw an exception\n"
    << "  -dev.eepromaccess     <1|0>      Enable messages for AtariVox/SaveKey access\n"
    << "                                    messages\n"
    << "  -dev.tia.type <standard|custom|  Selects a TIA type\n"
    << "                 koolaidman|\n"
    << "                 cosmicark|pesco|\n"
    << "                 quickstep|heman|>\n"
    << "  -dev.tia.plinvphase   <1|0>      Enable inverted HMOVE clock phase for players\n"
    << "  -dev.tia.msinvphase   <1|0>      Enable inverted HMOVE clock phase for\n"
    << "                                    missiles\n"
    << "  -dev.tia.blinvphase   <1|0>      Enable inverted HMOVE clock phase for ball\n"
    << "  -dev.tia.delaypfbits  <1|0>      Enable extra delay cycle for PF bits access\n"
    << "  -dev.tia.delaypfcolor <1|0>      Enable extra delay cycle for PF color\n"
    << "  -dev.tia.delayplswap  <1|0>      Enable extra delay cycle for VDELP0/1 swap\n"
    << "  -dev.tia.delayblswap  <1|0>      Enable extra delay cycle for VDELBL swap\n"
    << endl << std::flush;
}

// - - - - - - - - - - - - - - - - - - - - - - - - - - - - - - - - - - - - - -
const Variant& Settings::value(const string& key) const
{
  // Try to find the named setting and answer its value
  auto it = myPermanentSettings.find(key);
  if(it != myPermanentSettings.end())
    return it->second;
  else
  {
    it = myTemporarySettings.find(key);
    if(it != myTemporarySettings.end())
      return it->second;
  }
  return EmptyVariant;
}

// - - - - - - - - - - - - - - - - - - - - - - - - - - - - - - - - - - - - - -
void Settings::setValue(const string& key, const Variant& value, bool persist)
{
  auto it = myPermanentSettings.find(key);
  if(it != myPermanentSettings.end()) {
    if (persist && it->second != value) myRespository->save(key, value);
    it->second = value;
  }
  else
    myTemporarySettings[key] = value;
}

// - - - - - - - - - - - - - - - - - - - - - - - - - - - - - - - - - - - - - -
void Settings::setPermanent(const string& key, const Variant& value)
{
  myPermanentSettings[key] = value;
}

// - - - - - - - - - - - - - - - - - - - - - - - - - - - - - - - - - - - - - -
void Settings::setTemporary(const string& key, const Variant& value)
{
  myTemporarySettings[key] = value;
}

// - - - - - - - - - - - - - - - - - - - - - - - - - - - - - - - - - - - - - -
void Settings::migrateOne()
{
  const int version = getInt(SETTINGS_VERSION_KEY);
  if (version >= SETTINGS_VERSION) return;

  switch (version) {
    case 0:
      #if defined BSPF_MACOS || defined DARWIN
        setPermanent("video", "");
      #endif
      break;
    default:
      break;
  }

  setPermanent(SETTINGS_VERSION_KEY, version + 1);
}

// - - - - - - - - - - - - - - - - - - - - - - - - - - - - - - - - - - - - - -
void Settings::migrate()
{
  while (getInt(SETTINGS_VERSION_KEY) < SETTINGS_VERSION) migrateOne();

  myRespository->save(SETTINGS_VERSION_KEY, SETTINGS_VERSION);
}<|MERGE_RESOLUTION|>--- conflicted
+++ resolved
@@ -168,11 +168,8 @@
   setPermanent("threads", "false");
   setTemporary("romloadcount", "0");
   setTemporary("maxres", "");
-<<<<<<< HEAD
   setPermanent("initials", "");
-=======
   setTemporary("turbo", "0");
->>>>>>> c29933ed
 
 #ifdef DEBUGGER_SUPPORT
   // Debugger/disassembly options
