//============================================================================
//
//   SSSS    tt          lll  lll
//  SS  SS   tt           ll   ll
//  SS     tttttt  eeee   ll   ll   aaaa
//   SSSS    tt   ee  ee  ll   ll      aa
//      SS   tt   eeeeee  ll   ll   aaaaa  --  "An Atari 2600 VCS Emulator"
//  SS  SS   tt   ee      ll   ll  aa  aa
//   SSSS     ttt  eeeee llll llll  aaaaa
//
// Copyright (c) 1995-2020 by Bradford W. Mott, Stephen Anthony
// and the Stella Team
//
// See the file "License.txt" for information on usage and redistribution of
// this file, and for a DISCLAIMER OF ALL WARRANTIES.
//============================================================================

#ifndef EVENT_HXX
#define EVENT_HXX

#include <mutex>
#include <set>

#include "bspf.hxx"

/**
  @author  Stephen Anthony, Christian Speckner, Thomas Jentzsch
*/
class Event
{
  public:
    /**
      Enumeration of all possible events in Stella, including both
      console and controller event types as well as events that aren't
      technically part of the emulation core.
    */
    enum Type
    {
      NoType = 0,
      ConsoleColor, ConsoleBlackWhite, ConsoleColorToggle, Console7800Pause,
      ConsoleLeftDiffA, ConsoleLeftDiffB, ConsoleLeftDiffToggle,
      ConsoleRightDiffA, ConsoleRightDiffB, ConsoleRightDiffToggle,
      ConsoleSelect, ConsoleReset,

      JoystickZeroUp, JoystickZeroDown, JoystickZeroLeft, JoystickZeroRight,
        JoystickZeroFire, JoystickZeroFire5, JoystickZeroFire9,
      JoystickOneUp, JoystickOneDown, JoystickOneLeft, JoystickOneRight,
        JoystickOneFire, JoystickOneFire5, JoystickOneFire9,

      PaddleZeroDecrease, PaddleZeroIncrease, PaddleZeroAnalog, PaddleZeroFire,
      PaddleOneDecrease, PaddleOneIncrease, PaddleOneAnalog, PaddleOneFire,
      PaddleTwoDecrease, PaddleTwoIncrease, PaddleTwoAnalog, PaddleTwoFire,
      PaddleThreeDecrease, PaddleThreeIncrease, PaddleThreeAnalog, PaddleThreeFire,

      KeyboardZero1, KeyboardZero2, KeyboardZero3,
      KeyboardZero4, KeyboardZero5, KeyboardZero6,
      KeyboardZero7, KeyboardZero8, KeyboardZero9,
      KeyboardZeroStar, KeyboardZero0, KeyboardZeroPound,

      KeyboardOne1, KeyboardOne2, KeyboardOne3,
      KeyboardOne4, KeyboardOne5, KeyboardOne6,
      KeyboardOne7, KeyboardOne8, KeyboardOne9,
      KeyboardOneStar, KeyboardOne0, KeyboardOnePound,

      CompuMateFunc, CompuMateShift,
      CompuMate0, CompuMate1, CompuMate2, CompuMate3, CompuMate4,
      CompuMate5, CompuMate6, CompuMate7, CompuMate8, CompuMate9,
      CompuMateA, CompuMateB, CompuMateC, CompuMateD, CompuMateE,
      CompuMateF, CompuMateG, CompuMateH, CompuMateI, CompuMateJ,
      CompuMateK, CompuMateL, CompuMateM, CompuMateN, CompuMateO,
      CompuMateP, CompuMateQ, CompuMateR, CompuMateS, CompuMateT,
      CompuMateU, CompuMateV, CompuMateW, CompuMateX, CompuMateY,
      CompuMateZ,
      CompuMateComma, CompuMatePeriod, CompuMateEnter, CompuMateSpace,
      CompuMateQuestion, CompuMateLeftBracket, CompuMateRightBracket, CompuMateMinus,
      CompuMateQuote, CompuMateBackspace, CompuMateEquals, CompuMatePlus,
      CompuMateSlash,

      Combo1, Combo2, Combo3, Combo4, Combo5, Combo6, Combo7, Combo8,
      Combo9, Combo10, Combo11, Combo12, Combo13, Combo14, Combo15, Combo16,

      UIUp, UIDown, UILeft, UIRight, UIHome, UIEnd, UIPgUp, UIPgDown,
      UISelect, UINavPrev, UINavNext, UIOK, UICancel, UIPrevDir,
      UITabPrev, UITabNext,

      HandleMouseControl, ToggleGrabMouse,
      MouseAxisXMove, MouseAxisYMove, MouseAxisXValue, MouseAxisYValue,
      MouseButtonLeftValue, MouseButtonRightValue,

      Quit, ReloadConsole, Fry,
      TogglePauseMode, StartPauseMode,
      OptionsMenuMode, CmdMenuMode, DebuggerMode, ExitMode,
      TakeSnapshot, ToggleContSnapshots, ToggleContSnapshotsFrame,
      ToggleTurbo,

      NextState, PreviousState, LoadState, SaveState,
      SaveAllStates, LoadAllStates,
      ToggleAutoSlot, ToggleTimeMachine, TimeMachineMode,
      Rewind1Menu, Rewind10Menu, RewindAllMenu,
      Unwind1Menu, Unwind10Menu, UnwindAllMenu,
      RewindPause, UnwindPause,

      FormatDecrease, FormatIncrease, PaletteDecrease, PaletteIncrease, ToggleColorLoss,
      PreviousPaletteAttribute, NextPaletteAttribute,
      PaletteAttributeDecrease, PaletteAttributeIncrease,
      ToggleFullScreen, VidmodeDecrease, VidmodeIncrease,
      VCenterDecrease, VCenterIncrease, VSizeAdjustDecrease, VSizeAdjustIncrease,
      OverscanDecrease, OverscanIncrease,

      VidmodeStd, VidmodeRGB, VidmodeSVideo, VidModeComposite, VidModeBad, VidModeCustom,
      PreviousVideoMode, NextVideoMode,
      PreviousAttribute, NextAttribute, DecreaseAttribute, IncreaseAttribute,
      ScanlinesDecrease, ScanlinesIncrease,
      PhosphorDecrease, PhosphorIncrease, TogglePhosphor, ToggleInter, ToggleJitter,

      VolumeDecrease, VolumeIncrease, SoundToggle,

      ToggleP0Collision, ToggleP0Bit, ToggleP1Collision, ToggleP1Bit,
      ToggleM0Collision, ToggleM0Bit, ToggleM1Collision, ToggleM1Bit,
      ToggleBLCollision, ToggleBLBit, TogglePFCollision, TogglePFBit,
      ToggleCollisions, ToggleBits, ToggleFixedColors,

      ToggleFrameStats, ToggleSAPortOrder, ExitGame,
      SettingDecrease, SettingIncrease, PreviousSetting, NextSetting,
      ToggleAdaptRefresh, PreviousMultiCartRom,
      // add new events from here to avoid that user remapped events get overwritten
<<<<<<< HEAD
      HighScoresMenuMode,
=======
      PreviousSettingGroup, NextSettingGroup,
      TogglePlayBackMode,
      DecreaseAutoFire, IncreaseAutoFire,
      DecreaseSpeed, IncreaseSpeed,
>>>>>>> c29933ed

      LastType
    };

    // Event categorizing groups
    enum Group
    {
      Menu, Emulation,
      Misc, AudioVideo, States, Console, Joystick, Paddles, Keyboard,
      Debug, Combo,
      LastGroup
    };

    // Event list version, update only if the id of existing(!) event types changed
    static constexpr Int32 VERSION = 4;

    using EventSet = std::set<Event::Type>;

  public:
    /**
      Create a new event object.
    */
    Event() { clear(); }

  public:
    /**
      Get the value associated with the event of the specified type.
    */
    Int32 get(Type type) const {
      std::lock_guard<std::mutex> lock(myMutex);

      return myValues[type];
    }

    /**
      Set the value associated with the event of the specified type.
    */
    void set(Type type, Int32 value) {
      std::lock_guard<std::mutex> lock(myMutex);

      myValues[type] = value;
    }

    /**
      Clears the event array (resets to initial state).
    */
    void clear()
    {
      std::lock_guard<std::mutex> lock(myMutex);

      myValues.fill(Event::NoType);
    }

    /**
      Tests if a given event represents continuous or analog values.
    */
    static bool isAnalog(Type type)
    {
      switch(type)
      {
        case Event::PaddleZeroAnalog:
        case Event::PaddleOneAnalog:
        case Event::PaddleTwoAnalog:
        case Event::PaddleThreeAnalog:
          return true;
        default:
          return false;
      }
    }

  private:
    // Array of values associated with each event type
    std::array<Int32, LastType> myValues;

    mutable std::mutex myMutex;

  private:
    // Following constructors and assignment operators not supported
    Event(const Event&) = delete;
    Event(Event&&) = delete;
    Event& operator=(const Event&) = delete;
    Event& operator=(Event&&) = delete;
};

// Hold controller related events
// - - - - - - - - - - - - - - - - - - - - - - - - - - - - - - - - - - - - - -
static const Event::EventSet LeftJoystickEvents = {
  Event::JoystickZeroUp, Event::JoystickZeroDown, Event::JoystickZeroLeft, Event::JoystickZeroRight,
  Event::JoystickZeroFire, Event::JoystickZeroFire5, Event::JoystickZeroFire9,
};
// - - - - - - - - - - - - - - - - - - - - - - - - - - - - - - - - - - - - - -
static const Event::EventSet RightJoystickEvents = {
  Event::JoystickOneUp, Event::JoystickOneDown, Event::JoystickOneLeft, Event::JoystickOneRight,
  Event::JoystickOneFire, Event::JoystickOneFire5, Event::JoystickOneFire9
};

// - - - - - - - - - - - - - - - - - - - - - - - - - - - - - - - - - - - - - -
static const Event::EventSet LeftPaddlesEvents = {
  Event::PaddleZeroDecrease, Event::PaddleZeroIncrease, Event::PaddleZeroAnalog, Event::PaddleZeroFire,
  Event::PaddleOneDecrease, Event::PaddleOneIncrease, Event::PaddleOneAnalog, Event::PaddleOneFire,
};

// - - - - - - - - - - - - - - - - - - - - - - - - - - - - - - - - - - - - - -
static const Event::EventSet RightPaddlesEvents = {
  Event::PaddleTwoDecrease, Event::PaddleTwoIncrease, Event::PaddleTwoAnalog, Event::PaddleTwoFire,
  Event::PaddleThreeDecrease, Event::PaddleThreeIncrease, Event::PaddleThreeAnalog, Event::PaddleThreeFire,
};

// - - - - - - - - - - - - - - - - - - - - - - - - - - - - - - - - - - - - - -
static const Event::EventSet LeftKeypadEvents = {
  Event::KeyboardZero1, Event::KeyboardZero2, Event::KeyboardZero3,
  Event::KeyboardZero4, Event::KeyboardZero5, Event::KeyboardZero6,
  Event::KeyboardZero7, Event::KeyboardZero8, Event::KeyboardZero9,
  Event::KeyboardZeroStar, Event::KeyboardZero0, Event::KeyboardZeroPound,
};

// - - - - - - - - - - - - - - - - - - - - - - - - - - - - - - - - - - - - - -
static const Event::EventSet RightKeypadEvents = {
  Event::KeyboardOne1, Event::KeyboardOne2, Event::KeyboardOne3,
  Event::KeyboardOne4, Event::KeyboardOne5, Event::KeyboardOne6,
  Event::KeyboardOne7, Event::KeyboardOne8, Event::KeyboardOne9,
  Event::KeyboardOneStar, Event::KeyboardOne0, Event::KeyboardOnePound,
};

#endif<|MERGE_RESOLUTION|>--- conflicted
+++ resolved
@@ -124,15 +124,11 @@
       SettingDecrease, SettingIncrease, PreviousSetting, NextSetting,
       ToggleAdaptRefresh, PreviousMultiCartRom,
       // add new events from here to avoid that user remapped events get overwritten
-<<<<<<< HEAD
-      HighScoresMenuMode,
-=======
       PreviousSettingGroup, NextSettingGroup,
       TogglePlayBackMode,
       DecreaseAutoFire, IncreaseAutoFire,
       DecreaseSpeed, IncreaseSpeed,
->>>>>>> c29933ed
-
+      HighScoresMenuMode,
       LastType
     };
 
