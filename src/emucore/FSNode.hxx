--- conflicted
+++ resolved
@@ -298,13 +298,8 @@
      * and replace the extension (if present) with the given one.  If no
      * extension is present, the given one is appended instead.
      */
-<<<<<<< HEAD
-    string getNameWithExt(const string& ext = EmptyString) const;
-    string getPathWithExt(const string& ext = EmptyString) const;
-=======
     string getNameWithExt(const string& ext = "") const;
     string getPathWithExt(const string& ext = "") const;
->>>>>>> 7810b9f5
 
   private:
     explicit FSNode(const AbstractFSNodePtr& realNode);
