//============================================================================
//
//   SSSS    tt          lll  lll
//  SS  SS   tt           ll   ll
//  SS     tttttt  eeee   ll   ll   aaaa
//   SSSS    tt   ee  ee  ll   ll      aa
//      SS   tt   eeeeee  ll   ll   aaaaa  --  "An Atari 2600 VCS Emulator"
//  SS  SS   tt   ee      ll   ll  aa  aa
//   SSSS     ttt  eeeee llll llll  aaaaa
//
// Copyright (c) 1995-2017 by Bradford W. Mott, Stephen Anthony
// and the Stella Team
//
// See the file "License.txt" for information on usage and redistribution of
// this file, and for a DISCLAIMER OF ALL WARRANTIES.
//============================================================================

#ifndef TIASURFACE_HXX
#define TIASURFACE_HXX

class TIA;
class Console;
class OSystem;
class FrameBuffer;
class FBSurface;
class VideoMode;

<<<<<<< HEAD
=======
#include <thread>

#include "FrameManager.hxx"
>>>>>>> d51a9e09
#include "Rect.hxx"
#include "NTSCFilter.hxx"
#include "bspf.hxx"
#include "TIAConstants.hxx"

/**
  This class is basically a wrapper around all things related to rendering
  the TIA image to FBSurface's, and presenting the results to the screen.
  This is placed in a separate class since currently, rendering a TIA image
  can consist of TV filters, a separate scanline surface, phosphor modes, etc.

  @author  Stephen Anthony
*/

class TIASurface
{
  public:
    /**
      Creates a new TIASurface object
    */
    TIASurface(OSystem& system);

    /**
      Set the TIA object, which is needed for actually rendering the TIA image.
    */
    void initialize(const Console& console, const VideoMode& mode);

    /**
      Set the palette for TIA rendering.  This currently consists of two
      components: the actual TIA palette, and a mixed TIA palette used
      in phosphor mode.  The latter may eventually disappear once a better
      phosphor emulation is developed.

      @param tia_palette  An actual TIA palette, converted to data values
                          that are actually usable by the framebuffer
      @param rgb_palette  The RGB components of the palette, needed for
                          calculating a phosphor palette
    */
    void setPalette(const uInt32* tia_palette, const uInt32* rgb_palette);

    /**
      Get the TIA base surface for use in saving to a PNG image.
    */
    const FBSurface& baseSurface(GUI::Rect& rect) const;

    /**
      Get the TIA pixel associated with the given TIA buffer index,
      shifting by the given offset (for greyscale values).
    */
    uInt32 pixel(uInt32 idx, uInt8 shift = 0);

    /**
      Get the NTSCFilter object associated with the framebuffer
    */
    NTSCFilter& ntsc() { return myNTSCFilter; }

    /**
      Use NTSC filtering effects specified by the given preset.
    */
    void setNTSC(NTSCFilter::Preset preset, bool show = true);

    /**
      Increase/decrease current scanline intensity by given relative amount.
    */
    void setScanlineIntensity(int relative);

    /**
      Toggles interpolation/smoothing of scanlines in TV modes.
    */
    void toggleScanlineInterpolation();

    /**
      Change scanline intensity and interpolation.

      @param relative  If non-zero, change current intensity by
                       'relative' amount, otherwise set to 'absolute'
      @return  New current intensity
    */
    uInt32 enableScanlines(int relative, int absolute = 50);
    void enableScanlineInterpolation(bool enable);

    /**
      Enable/disable/query phosphor effect.
    */
    void enablePhosphor(bool enable, int blend = -1);
    bool phosphorEnabled() const { return myUsePhosphor; }

    /**
      Used to calculate an averaged color for the 'phosphor' effect.

      @param c1  Color 1
      @param c2  Color 2

      @return  Averaged value of the two colors
    */
    inline uInt8 getPhosphor(const uInt8 c1, uInt8 c2) const {
      // Use maximum of current and decayed previous values
      c2 = uInt8(c2 * myPhosphorPercent);
      if(c1 > c2)  return c1; // raise (assumed immediate)
      else         return c2; // decay
    }

    /**
      Used to calculate an averaged color for the 'phosphor' effect.

      @param c  RGB Color 1 (current frame)
      @param p  RGB Color 2 (previous frame)

      @return  Averaged value of the two RGB colors
    */
    uInt32 getRGBPhosphor(const uInt32 c, const uInt32 cp) const;

    /**
      Enable/disable/query NTSC filtering effects.
    */
    void enableNTSC(bool enable);
    bool ntscEnabled() const { return uInt8(myFilter) & 0x10; }
    string effectsInfo() const;

    /**
      This method should be called to draw the TIA image(s) to the screen.
    */
    void render();

    /**
      This method renders the current frame again.
    */
    void reRender();

  private:
    OSystem& myOSystem;
    FrameBuffer& myFB;
    TIA* myTIA;

    shared_ptr<FBSurface> myTiaSurface, mySLineSurface, myBaseTiaSurface;

    // Enumeration created such that phosphor off/on is in LSB,
    // and Blargg off/on is in MSB
    enum class Filter: uInt8 {
      Normal         = 0x00,
      Phosphor       = 0x01,
      BlarggNormal   = 0x10,
      BlarggPhosphor = 0x11
    };
    Filter myFilter;

    enum {
      kTIAW  = 160,
      kTIAH  = TIAConstants::frameBufferHeight,
      kScanH = kTIAH*2
    };

    // NTSC object to use in TIA rendering mode
    NTSCFilter myNTSCFilter;

    /////////////////////////////////////////////////////////////
    // Phosphor mode items (aka reduced flicker on 30Hz screens)
    // RGB frame buffer
    uInt32 myRGBFramebuffer[AtariNTSC::outWidth(kTIAW) * kTIAH];

    // Use phosphor effect
    bool myUsePhosphor;

    // Amount to blend when using phosphor effect
    float myPhosphorPercent;

    // Precalculated averaged phosphor colors
    uInt8 myPhosphorPalette[256][256];
    /////////////////////////////////////////////////////////////

    // Use scanlines in TIA rendering mode
    bool myScanlinesEnabled;

    // Palette for normal TIA rendering mode
    const uInt32* myPalette;

  private:
    // Following constructors and assignment operators not supported
    TIASurface() = delete;
    TIASurface(const TIASurface&) = delete;
    TIASurface(TIASurface&&) = delete;
    TIASurface& operator=(const TIASurface&) = delete;
    TIASurface& operator=(TIASurface&&) = delete;
};

#endif<|MERGE_RESOLUTION|>--- conflicted
+++ resolved
@@ -25,12 +25,9 @@
 class FBSurface;
 class VideoMode;
 
-<<<<<<< HEAD
-=======
 #include <thread>
 
 #include "FrameManager.hxx"
->>>>>>> d51a9e09
 #include "Rect.hxx"
 #include "NTSCFilter.hxx"
 #include "bspf.hxx"
