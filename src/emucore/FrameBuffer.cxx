--- conflicted
+++ resolved
@@ -47,18 +47,10 @@
     myInitializedCount(0),
     myPausedCount(0),
     myStatsEnabled(false),
-<<<<<<< HEAD
+    myLastScanlines(0),
+    myGrabMouse(false),
     myCurrentModeList(nullptr)
-=======
-    myLastScanlines(0),
-    myLastFrameRate(60),
-    myGrabMouse(false),
-    myCurrentModeList(nullptr),
-    myTotalTime(0),
-    myTotalFrames(0)
->>>>>>> 1bb3790e
-{
-}
+{}
 
 // - - - - - - - - - - - - - - - - - - - - - - - - - - - - - - - - - - - - - -
 FrameBuffer::~FrameBuffer()
