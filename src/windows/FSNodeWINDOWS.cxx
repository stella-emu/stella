//============================================================================
//
//   SSSS    tt          lll  lll
//  SS  SS   tt           ll   ll
//  SS     tttttt  eeee   ll   ll   aaaa
//   SSSS    tt   ee  ee  ll   ll      aa
//      SS   tt   eeeeee  ll   ll   aaaaa  --  "An Atari 2600 VCS Emulator"
//  SS  SS   tt   ee      ll   ll  aa  aa
//   SSSS     ttt  eeeee llll llll  aaaaa
//
// Copyright (c) 1995-2020 by Bradford W. Mott, Stephen Anthony
// and the Stella Team
//
// See the file "License.txt" for information on usage and redistribution of
// this file, and for a DISCLAIMER OF ALL WARRANTIES.
//============================================================================

#include <cassert>
#pragma warning( disable : 4091 )
#include <shlobj.h>
#include <io.h>
#include <stdio.h>

// F_OK, R_OK and W_OK are not defined under MSVC, so we define them here
// For more information on the modes used by MSVC, check:
// http://msdn2.microsoft.com/en-us/library/1w06ktdy(VS.80).aspx
#ifndef F_OK
  #define F_OK 0
#endif

#ifndef R_OK
  #define R_OK 4
#endif

#ifndef W_OK
  #define W_OK 2
#endif

#include "Windows.hxx"
#include "FSNodeWINDOWS.hxx"

<<<<<<< HEAD
/**
 * Returns the last component of a given path.
 *
 * Examples:
 *			c:\foo\bar.txt would return "\bar.txt"
 *			c:\foo\bar\    would return "\bar\"
 *
 * @param str Path to obtain the last component from.
 * @return Pointer to the first char of the last component inside str.
 */
// - - - - - - - - - - - - - - - - - - - - - - - - - - - - - - - - - - - - - -
const char* lastPathComponent(const string& str)
{
  if(str.empty())
    return "";

  const char* start = str.c_str();
  const char* cur = start + str.size() - 2;

  while(cur >= start && *cur != FilesystemNode::PATH_SEPARATOR)
    --cur;

  return cur + 1;
}

=======
>>>>>>> e664b29a
// - - - - - - - - - - - - - - - - - - - - - - - - - - - - - - - - - - - - - -
bool FilesystemNodeWINDOWS::exists() const
{
  return _access(_path.c_str(), F_OK) == 0;
}

// - - - - - - - - - - - - - - - - - - - - - - - - - - - - - - - - - - - - - -
bool FilesystemNodeWINDOWS::isReadable() const
{
  return _access(_path.c_str(), R_OK) == 0;
}

// - - - - - - - - - - - - - - - - - - - - - - - - - - - - - - - - - - - - - -
bool FilesystemNodeWINDOWS::isWritable() const
{
  return _access(_path.c_str(), W_OK) == 0;
}

// - - - - - - - - - - - - - - - - - - - - - - - - - - - - - - - - - - - - - -
void FilesystemNodeWINDOWS::setFlags()
{
  // Get absolute path
  TCHAR buf[4096];
  if(GetFullPathName(_path.c_str(), 4096, buf, NULL))
    _path = buf;

  _displayName = lastPathComponent(_path);

  // Check whether it is a directory, and whether the file actually exists
  DWORD fileAttribs = GetFileAttributes(toUnicode(_path.c_str()));

  if(fileAttribs == INVALID_FILE_ATTRIBUTES)
  {
    _isDirectory = _isFile = _isValid = false;
  }
  else
  {
    _isDirectory = ((fileAttribs & FILE_ATTRIBUTE_DIRECTORY) != 0);
    _isFile = !_isDirectory;//((fileAttribs & FILE_ATTRIBUTE_NORMAL) != 0);
    _isValid = true;

    // Add a trailing backslash, if necessary
    if (_isDirectory && _path.length() > 0 && _path[_path.length()-1] != '\\')
      _path += '\\';
  }
  _isPseudoRoot = false;
}

// - - - - - - - - - - - - - - - - - - - - - - - - - - - - - - - - - - - - - -
void FilesystemNodeWINDOWS::addFile(AbstractFSList& list, ListMode mode,
                                    const char* base, WIN32_FIND_DATA* find_data)
{
  FilesystemNodeWINDOWS entry;
  char* asciiName = toAscii(find_data->cFileName);
  bool isDirectory, isFile;

  // Skip local directory (.) and parent (..)
  if(!strncmp(asciiName, ".", 1) || !strncmp(asciiName, "..", 2))
    return;

  isDirectory = ((find_data->dwFileAttributes & FILE_ATTRIBUTE_DIRECTORY) ? true : false);
  isFile = !isDirectory;//(find_data->dwFileAttributes & FILE_ATTRIBUTE_NORMAL ? true : false);

  if((isFile && mode == FilesystemNode::ListMode::DirectoriesOnly) ||
     (isDirectory && mode == FilesystemNode::ListMode::FilesOnly))
    return;

  entry._isDirectory = isDirectory;
  entry._isFile = isFile;
  entry._displayName = asciiName;
  entry._path = base;
  entry._path += asciiName;
  if(entry._isDirectory)
    entry._path += "\\";
  entry._isValid = true;
  entry._isPseudoRoot = false;

  list.emplace_back(make_shared<FilesystemNodeWINDOWS>(entry));
}

// - - - - - - - - - - - - - - - - - - - - - - - - - - - - - - - - - - - - - -
char* FilesystemNodeWINDOWS::toAscii(TCHAR* str)
{
#ifndef UNICODE
  return (char*)str;
#else
  static char asciiString[MAX_PATH];
  WideCharToMultiByte(CP_ACP, 0, str, _tcslen(str) + 1, asciiString, sizeof(asciiString), NULL, NULL);
  return asciiString;
#endif
}

// - - - - - - - - - - - - - - - - - - - - - - - - - - - - - - - - - - - - - -
const TCHAR* FilesystemNodeWINDOWS::toUnicode(const char* str)
{
#ifndef UNICODE
  return (const TCHAR *)str;
#else
  static TCHAR unicodeString[MAX_PATH];
  MultiByteToWideChar(CP_ACP, 0, str, strlen(str) + 1, unicodeString, sizeof(unicodeString) / sizeof(TCHAR));
  return unicodeString;
#endif
}

// - - - - - - - - - - - - - - - - - - - - - - - - - - - - - - - - - - - - - -
FilesystemNodeWINDOWS::FilesystemNodeWINDOWS()
{
}

// - - - - - - - - - - - - - - - - - - - - - - - - - - - - - - - - - - - - - -
FilesystemNodeWINDOWS::FilesystemNodeWINDOWS(const string& p)
  : _path{p.length() > 0 ? p : "~"}  // Default to home directory
{
  // Expand '~' to the users 'home' directory
  if(_path[0] == '~')
    _path.replace(0, 1, myHomeFinder.getHomePath());

  setFlags();
}

// - - - - - - - - - - - - - - - - - - - - - - - - - - - - - - - - - - - - - -
string FilesystemNodeWINDOWS::getShortPath() const
{
  // If the path starts with the home directory, replace it with '~'
  const string& home = myHomeFinder.getHomePath();
  if(home != "" && BSPF::startsWithIgnoreCase(_path, home))
  {
    string path = "~";
    const char* offset = _path.c_str() + home.length();
    if(*offset != '\\') path += '\\';
    path += offset;
    return path;
  }
  return _path;
}

// - - - - - - - - - - - - - - - - - - - - - - - - - - - - - - - - - - - - - -
bool FilesystemNodeWINDOWS::
    getChildren(AbstractFSList& myList, ListMode mode) const
{
  assert(_isDirectory);

  if(_isPseudoRoot)
  {
    // Drives enumeration
    TCHAR drive_buffer[100];
    GetLogicalDriveStrings(sizeof(drive_buffer) / sizeof(TCHAR), drive_buffer);

    for(TCHAR *current_drive = drive_buffer; *current_drive;
        current_drive += _tcslen(current_drive) + 1)
    {
      FilesystemNodeWINDOWS entry;
      char drive_name[2];

      drive_name[0] = toAscii(current_drive)[0];
      drive_name[1] = '\0';
      entry._displayName = drive_name;
      entry._isDirectory = true;
      entry._isFile = false;
      entry._isValid = true;
      entry._isPseudoRoot = false;
      entry._path = toAscii(current_drive);
      myList.emplace_back(make_shared<FilesystemNodeWINDOWS>(entry));
    }
  }
  else
  {
    // Files enumeration
    WIN32_FIND_DATA desc;
    HANDLE handle;

    ostringstream searchPath;
    searchPath << _path << "*";

    handle = FindFirstFile(searchPath.str().c_str(), &desc);
    if(handle == INVALID_HANDLE_VALUE)
      return false;

    addFile(myList, mode, _path.c_str(), &desc);

    while(FindNextFile(handle, &desc))
      addFile(myList, mode, _path.c_str(), &desc);

    FindClose(handle);
  }

  return true;
}

// - - - - - - - - - - - - - - - - - - - - - - - - - - - - - - - - - - - - - -
bool FilesystemNodeWINDOWS::makeDir()
{
  if(!_isPseudoRoot && CreateDirectory(_path.c_str(), NULL) != 0)
  {
    setFlags();
    return true;
  }
  else
    return false;
}

// - - - - - - - - - - - - - - - - - - - - - - - - - - - - - - - - - - - - - -
bool FilesystemNodeWINDOWS::rename(const string& newfile)
{
  if(!_isPseudoRoot && MoveFile(_path.c_str(), newfile.c_str()) != 0)
  {
    setFlags();
    return true;
  }
  else
    return false;
}

// - - - - - - - - - - - - - - - - - - - - - - - - - - - - - - - - - - - - - -
AbstractFSNodePtr FilesystemNodeWINDOWS::getParent() const
{
  if(_isPseudoRoot)
    return nullptr;

  if(_path.size() > 3)
  {
    const char* start = _path.c_str();
    const char* end = lastPathComponent(_path);

    return make_shared<FilesystemNodeWINDOWS>(string(start, size_t(end - start)));
  }
  else
    return make_shared<FilesystemNodeWINDOWS>();
}<|MERGE_RESOLUTION|>--- conflicted
+++ resolved
@@ -39,34 +39,6 @@
 #include "Windows.hxx"
 #include "FSNodeWINDOWS.hxx"
 
-<<<<<<< HEAD
-/**
- * Returns the last component of a given path.
- *
- * Examples:
- *			c:\foo\bar.txt would return "\bar.txt"
- *			c:\foo\bar\    would return "\bar\"
- *
- * @param str Path to obtain the last component from.
- * @return Pointer to the first char of the last component inside str.
- */
-// - - - - - - - - - - - - - - - - - - - - - - - - - - - - - - - - - - - - - -
-const char* lastPathComponent(const string& str)
-{
-  if(str.empty())
-    return "";
-
-  const char* start = str.c_str();
-  const char* cur = start + str.size() - 2;
-
-  while(cur >= start && *cur != FilesystemNode::PATH_SEPARATOR)
-    --cur;
-
-  return cur + 1;
-}
-
-=======
->>>>>>> e664b29a
 // - - - - - - - - - - - - - - - - - - - - - - - - - - - - - - - - - - - - - -
 bool FilesystemNodeWINDOWS::exists() const
 {
