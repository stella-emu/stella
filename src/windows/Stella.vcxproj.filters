--- conflicted
+++ resolved
@@ -1,1761 +1,1759 @@
-﻿<?xml version="1.0" encoding="utf-8"?>
-<Project ToolsVersion="4.0" xmlns="http://schemas.microsoft.com/developer/msbuild/2003">
-  <ItemGroup>
-    <Filter Include="Source Files">
-      <UniqueIdentifier>{4FC737F1-C7A5-4376-A066-2A32D752A2FF}</UniqueIdentifier>
-      <Extensions>cpp;c;cxx;def;odl;idl;hpj;bat;asm;asmx</Extensions>
-    </Filter>
-    <Filter Include="Source Files\emucore">
-      <UniqueIdentifier>{5188eb42-0dec-46ba-b181-46760495045d}</UniqueIdentifier>
-    </Filter>
-    <Filter Include="Source Files\cheat">
-      <UniqueIdentifier>{668555cd-5471-4274-8f88-ada71c1994ec}</UniqueIdentifier>
-    </Filter>
-    <Filter Include="Source Files\debugger">
-      <UniqueIdentifier>{65430770-f470-43b9-b3ee-0fb9c1b1048d}</UniqueIdentifier>
-    </Filter>
-    <Filter Include="Source Files\gui">
-      <UniqueIdentifier>{e031c7d2-674c-472b-9a04-70707ac75a7e}</UniqueIdentifier>
-    </Filter>
-    <Filter Include="Source Files\zlib">
-      <UniqueIdentifier>{31501e98-40f8-4bcd-bf6f-52b133725061}</UniqueIdentifier>
-    </Filter>
-    <Filter Include="Source Files\libpng">
-      <UniqueIdentifier>{9ca218eb-55db-44fa-abba-f20cf9d69d48}</UniqueIdentifier>
-    </Filter>
-    <Filter Include="Header Files">
-      <UniqueIdentifier>{93995380-89BD-4b04-88EB-625FBE52EBFB}</UniqueIdentifier>
-      <Extensions>h;hpp;hxx;hm;inl;inc;xsd</Extensions>
-    </Filter>
-    <Filter Include="Header Files\emucore">
-      <UniqueIdentifier>{fe8200d9-0cf5-4591-8a11-74b7ac2d9095}</UniqueIdentifier>
-    </Filter>
-    <Filter Include="Header Files\debugger">
-      <UniqueIdentifier>{6e05e22d-63c1-469a-abd6-0c768e73f573}</UniqueIdentifier>
-    </Filter>
-    <Filter Include="Header Files\cheat">
-      <UniqueIdentifier>{22234c67-4cb3-43d1-ab09-94b81fc02aed}</UniqueIdentifier>
-    </Filter>
-    <Filter Include="Header Files\gui">
-      <UniqueIdentifier>{ccb2b3e4-7db7-4397-8160-5a68059c656e}</UniqueIdentifier>
-    </Filter>
-    <Filter Include="Header Files\zlib">
-      <UniqueIdentifier>{6ae0e432-d0ce-419a-8909-bc4c03fc0e23}</UniqueIdentifier>
-    </Filter>
-    <Filter Include="Header Files\libpng">
-      <UniqueIdentifier>{b4ef4876-8f8c-4035-bc4a-0cbdbe2a5a44}</UniqueIdentifier>
-    </Filter>
-    <Filter Include="Resource Files">
-      <UniqueIdentifier>{67DA6AB6-F800-4c08-8B7A-83BB121AAD01}</UniqueIdentifier>
-      <Extensions>rc;ico;cur;bmp;dlg;rc2;rct;bin;rgs;gif;jpg;jpeg;jpe;resx</Extensions>
-    </Filter>
-    <Filter Include="Header Files\emucore\tia">
-      <UniqueIdentifier>{81542c6c-60bf-4329-8243-f5caad4deffa}</UniqueIdentifier>
-    </Filter>
-    <Filter Include="Source Files\emucore\tia">
-      <UniqueIdentifier>{ffa3642d-aa8a-43a5-8ac5-acd8878dd091}</UniqueIdentifier>
-    </Filter>
-  </ItemGroup>
-  <ItemGroup>
-    <ClCompile Include="..\common\FrameBufferSDL2.cxx">
-      <Filter>Source Files</Filter>
-    </ClCompile>
-    <ClCompile Include="FSNodeWINDOWS.cxx">
-      <Filter>Source Files</Filter>
-    </ClCompile>
-    <ClCompile Include="OSystemWINDOWS.cxx">
-      <Filter>Source Files</Filter>
-    </ClCompile>
-    <ClCompile Include="..\common\PNGLibrary.cxx">
-      <Filter>Source Files</Filter>
-    </ClCompile>
-    <ClCompile Include="SerialPortWINDOWS.cxx">
-      <Filter>Source Files</Filter>
-    </ClCompile>
-    <ClCompile Include="SettingsWINDOWS.cxx">
-      <Filter>Source Files</Filter>
-    </ClCompile>
-    <ClCompile Include="..\common\SoundSDL2.cxx">
-      <Filter>Source Files</Filter>
-    </ClCompile>
-    <ClCompile Include="..\emucore\AtariVox.cxx">
-      <Filter>Source Files\emucore</Filter>
-    </ClCompile>
-    <ClCompile Include="..\emucore\Booster.cxx">
-      <Filter>Source Files\emucore</Filter>
-    </ClCompile>
-    <ClCompile Include="..\emucore\Cart.cxx">
-      <Filter>Source Files\emucore</Filter>
-    </ClCompile>
-    <ClCompile Include="..\emucore\Cart0840.cxx">
-      <Filter>Source Files\emucore</Filter>
-    </ClCompile>
-    <ClCompile Include="..\emucore\Cart2K.cxx">
-      <Filter>Source Files\emucore</Filter>
-    </ClCompile>
-    <ClCompile Include="..\emucore\Cart3E.cxx">
-      <Filter>Source Files\emucore</Filter>
-    </ClCompile>
-    <ClCompile Include="..\emucore\Cart3F.cxx">
-      <Filter>Source Files\emucore</Filter>
-    </ClCompile>
-    <ClCompile Include="..\emucore\Cart4A50.cxx">
-      <Filter>Source Files\emucore</Filter>
-    </ClCompile>
-    <ClCompile Include="..\emucore\Cart4K.cxx">
-      <Filter>Source Files\emucore</Filter>
-    </ClCompile>
-    <ClCompile Include="..\emucore\CartAR.cxx">
-      <Filter>Source Files\emucore</Filter>
-    </ClCompile>
-    <ClCompile Include="..\emucore\CartCV.cxx">
-      <Filter>Source Files\emucore</Filter>
-    </ClCompile>
-    <ClCompile Include="..\emucore\CartDPC.cxx">
-      <Filter>Source Files\emucore</Filter>
-    </ClCompile>
-    <ClCompile Include="..\emucore\CartDPCPlus.cxx">
-      <Filter>Source Files\emucore</Filter>
-    </ClCompile>
-    <ClCompile Include="..\emucore\CartE0.cxx">
-      <Filter>Source Files\emucore</Filter>
-    </ClCompile>
-    <ClCompile Include="..\emucore\CartE7.cxx">
-      <Filter>Source Files\emucore</Filter>
-    </ClCompile>
-    <ClCompile Include="..\emucore\CartEF.cxx">
-      <Filter>Source Files\emucore</Filter>
-    </ClCompile>
-    <ClCompile Include="..\emucore\CartEFSC.cxx">
-      <Filter>Source Files\emucore</Filter>
-    </ClCompile>
-    <ClCompile Include="..\emucore\CartF0.cxx">
-      <Filter>Source Files\emucore</Filter>
-    </ClCompile>
-    <ClCompile Include="..\emucore\CartF4.cxx">
-      <Filter>Source Files\emucore</Filter>
-    </ClCompile>
-    <ClCompile Include="..\emucore\CartF4SC.cxx">
-      <Filter>Source Files\emucore</Filter>
-    </ClCompile>
-    <ClCompile Include="..\emucore\CartF6.cxx">
-      <Filter>Source Files\emucore</Filter>
-    </ClCompile>
-    <ClCompile Include="..\emucore\CartF6SC.cxx">
-      <Filter>Source Files\emucore</Filter>
-    </ClCompile>
-    <ClCompile Include="..\emucore\CartF8.cxx">
-      <Filter>Source Files\emucore</Filter>
-    </ClCompile>
-    <ClCompile Include="..\emucore\CartF8SC.cxx">
-      <Filter>Source Files\emucore</Filter>
-    </ClCompile>
-    <ClCompile Include="..\emucore\CartFA.cxx">
-      <Filter>Source Files\emucore</Filter>
-    </ClCompile>
-    <ClCompile Include="..\emucore\CartFE.cxx">
-      <Filter>Source Files\emucore</Filter>
-    </ClCompile>
-    <ClCompile Include="..\emucore\CartSB.cxx">
-      <Filter>Source Files\emucore</Filter>
-    </ClCompile>
-    <ClCompile Include="..\emucore\CartUA.cxx">
-      <Filter>Source Files\emucore</Filter>
-    </ClCompile>
-    <ClCompile Include="..\emucore\CartX07.cxx">
-      <Filter>Source Files\emucore</Filter>
-    </ClCompile>
-    <ClCompile Include="..\emucore\Console.cxx">
-      <Filter>Source Files\emucore</Filter>
-    </ClCompile>
-    <ClCompile Include="..\emucore\Control.cxx">
-      <Filter>Source Files\emucore</Filter>
-    </ClCompile>
-    <ClCompile Include="..\emucore\Driving.cxx">
-      <Filter>Source Files\emucore</Filter>
-    </ClCompile>
-    <ClCompile Include="..\emucore\EventHandler.cxx">
-      <Filter>Source Files\emucore</Filter>
-    </ClCompile>
-    <ClCompile Include="..\emucore\FrameBuffer.cxx">
-      <Filter>Source Files\emucore</Filter>
-    </ClCompile>
-    <ClCompile Include="..\emucore\FSNode.cxx">
-      <Filter>Source Files\emucore</Filter>
-    </ClCompile>
-    <ClCompile Include="..\emucore\Genesis.cxx">
-      <Filter>Source Files\emucore</Filter>
-    </ClCompile>
-    <ClCompile Include="..\emucore\Joystick.cxx">
-      <Filter>Source Files\emucore</Filter>
-    </ClCompile>
-    <ClCompile Include="..\emucore\Keyboard.cxx">
-      <Filter>Source Files\emucore</Filter>
-    </ClCompile>
-    <ClCompile Include="..\emucore\KidVid.cxx">
-      <Filter>Source Files\emucore</Filter>
-    </ClCompile>
-    <ClCompile Include="..\emucore\M6502.cxx">
-      <Filter>Source Files\emucore</Filter>
-    </ClCompile>
-    <ClCompile Include="..\emucore\M6532.cxx">
-      <Filter>Source Files\emucore</Filter>
-    </ClCompile>
-    <ClCompile Include="..\emucore\MD5.cxx">
-      <Filter>Source Files\emucore</Filter>
-    </ClCompile>
-    <ClCompile Include="..\emucore\MT24LC256.cxx">
-      <Filter>Source Files\emucore</Filter>
-    </ClCompile>
-    <ClCompile Include="..\emucore\OSystem.cxx">
-      <Filter>Source Files\emucore</Filter>
-    </ClCompile>
-    <ClCompile Include="..\emucore\Paddles.cxx">
-      <Filter>Source Files\emucore</Filter>
-    </ClCompile>
-    <ClCompile Include="..\emucore\Props.cxx">
-      <Filter>Source Files\emucore</Filter>
-    </ClCompile>
-    <ClCompile Include="..\emucore\PropsSet.cxx">
-      <Filter>Source Files\emucore</Filter>
-    </ClCompile>
-    <ClCompile Include="..\emucore\SaveKey.cxx">
-      <Filter>Source Files\emucore</Filter>
-    </ClCompile>
-    <ClCompile Include="..\emucore\Serializer.cxx">
-      <Filter>Source Files\emucore</Filter>
-    </ClCompile>
-    <ClCompile Include="..\emucore\Settings.cxx">
-      <Filter>Source Files\emucore</Filter>
-    </ClCompile>
-    <ClCompile Include="..\emucore\Switches.cxx">
-      <Filter>Source Files\emucore</Filter>
-    </ClCompile>
-    <ClCompile Include="..\emucore\System.cxx">
-      <Filter>Source Files\emucore</Filter>
-    </ClCompile>
-    <ClCompile Include="..\emucore\Thumbulator.cxx">
-      <Filter>Source Files\emucore</Filter>
-    </ClCompile>
-    <ClCompile Include="..\emucore\TIASnd.cxx">
-      <Filter>Source Files\emucore</Filter>
-    </ClCompile>
-    <ClCompile Include="..\cheat\BankRomCheat.cxx">
-      <Filter>Source Files\cheat</Filter>
-    </ClCompile>
-    <ClCompile Include="..\cheat\CheatCodeDialog.cxx">
-      <Filter>Source Files\cheat</Filter>
-    </ClCompile>
-    <ClCompile Include="..\cheat\CheatManager.cxx">
-      <Filter>Source Files\cheat</Filter>
-    </ClCompile>
-    <ClCompile Include="..\cheat\CheetahCheat.cxx">
-      <Filter>Source Files\cheat</Filter>
-    </ClCompile>
-    <ClCompile Include="..\cheat\RamCheat.cxx">
-      <Filter>Source Files\cheat</Filter>
-    </ClCompile>
-    <ClCompile Include="..\debugger\gui\AudioWidget.cxx">
-      <Filter>Source Files\debugger</Filter>
-    </ClCompile>
-    <ClCompile Include="..\debugger\CartDebug.cxx">
-      <Filter>Source Files\debugger</Filter>
-    </ClCompile>
-    <ClCompile Include="..\debugger\CpuDebug.cxx">
-      <Filter>Source Files\debugger</Filter>
-    </ClCompile>
-    <ClCompile Include="..\debugger\gui\CpuWidget.cxx">
-      <Filter>Source Files\debugger</Filter>
-    </ClCompile>
-    <ClCompile Include="..\debugger\gui\DataGridOpsWidget.cxx">
-      <Filter>Source Files\debugger</Filter>
-    </ClCompile>
-    <ClCompile Include="..\debugger\gui\DataGridWidget.cxx">
-      <Filter>Source Files\debugger</Filter>
-    </ClCompile>
-    <ClCompile Include="..\debugger\Debugger.cxx">
-      <Filter>Source Files\debugger</Filter>
-    </ClCompile>
-    <ClCompile Include="..\debugger\gui\DebuggerDialog.cxx">
-      <Filter>Source Files\debugger</Filter>
-    </ClCompile>
-    <ClCompile Include="..\debugger\DebuggerParser.cxx">
-      <Filter>Source Files\debugger</Filter>
-    </ClCompile>
-    <ClCompile Include="..\debugger\DiStella.cxx">
-      <Filter>Source Files\debugger</Filter>
-    </ClCompile>
-    <ClCompile Include="..\debugger\gui\PromptWidget.cxx">
-      <Filter>Source Files\debugger</Filter>
-    </ClCompile>
-    <ClCompile Include="..\debugger\gui\RamWidget.cxx">
-      <Filter>Source Files\debugger</Filter>
-    </ClCompile>
-    <ClCompile Include="..\debugger\RiotDebug.cxx">
-      <Filter>Source Files\debugger</Filter>
-    </ClCompile>
-    <ClCompile Include="..\debugger\gui\RiotWidget.cxx">
-      <Filter>Source Files\debugger</Filter>
-    </ClCompile>
-    <ClCompile Include="..\debugger\gui\RomListWidget.cxx">
-      <Filter>Source Files\debugger</Filter>
-    </ClCompile>
-    <ClCompile Include="..\debugger\gui\RomWidget.cxx">
-      <Filter>Source Files\debugger</Filter>
-    </ClCompile>
-    <ClCompile Include="..\debugger\TIADebug.cxx">
-      <Filter>Source Files\debugger</Filter>
-    </ClCompile>
-    <ClCompile Include="..\debugger\gui\TiaInfoWidget.cxx">
-      <Filter>Source Files\debugger</Filter>
-    </ClCompile>
-    <ClCompile Include="..\debugger\gui\TiaOutputWidget.cxx">
-      <Filter>Source Files\debugger</Filter>
-    </ClCompile>
-    <ClCompile Include="..\debugger\gui\TiaWidget.cxx">
-      <Filter>Source Files\debugger</Filter>
-    </ClCompile>
-    <ClCompile Include="..\debugger\gui\TiaZoomWidget.cxx">
-      <Filter>Source Files\debugger</Filter>
-    </ClCompile>
-    <ClCompile Include="..\debugger\gui\ToggleBitWidget.cxx">
-      <Filter>Source Files\debugger</Filter>
-    </ClCompile>
-    <ClCompile Include="..\debugger\gui\TogglePixelWidget.cxx">
-      <Filter>Source Files\debugger</Filter>
-    </ClCompile>
-    <ClCompile Include="..\debugger\gui\ToggleWidget.cxx">
-      <Filter>Source Files\debugger</Filter>
-    </ClCompile>
-    <ClCompile Include="..\yacc\YaccParser.cxx">
-      <Filter>Source Files\debugger</Filter>
-    </ClCompile>
-    <ClCompile Include="..\gui\AboutDialog.cxx">
-      <Filter>Source Files\gui</Filter>
-    </ClCompile>
-    <ClCompile Include="..\gui\AudioDialog.cxx">
-      <Filter>Source Files\gui</Filter>
-    </ClCompile>
-    <ClCompile Include="..\gui\BrowserDialog.cxx">
-      <Filter>Source Files\gui</Filter>
-    </ClCompile>
-    <ClCompile Include="..\gui\CheckListWidget.cxx">
-      <Filter>Source Files\gui</Filter>
-    </ClCompile>
-    <ClCompile Include="..\gui\ComboDialog.cxx">
-      <Filter>Source Files\gui</Filter>
-    </ClCompile>
-    <ClCompile Include="..\gui\CommandDialog.cxx">
-      <Filter>Source Files\gui</Filter>
-    </ClCompile>
-    <ClCompile Include="..\gui\CommandMenu.cxx">
-      <Filter>Source Files\gui</Filter>
-    </ClCompile>
-    <ClCompile Include="..\gui\ContextMenu.cxx">
-      <Filter>Source Files\gui</Filter>
-    </ClCompile>
-    <ClCompile Include="..\gui\Dialog.cxx">
-      <Filter>Source Files\gui</Filter>
-    </ClCompile>
-    <ClCompile Include="..\gui\DialogContainer.cxx">
-      <Filter>Source Files\gui</Filter>
-    </ClCompile>
-    <ClCompile Include="..\gui\EditableWidget.cxx">
-      <Filter>Source Files\gui</Filter>
-    </ClCompile>
-    <ClCompile Include="..\gui\EditTextWidget.cxx">
-      <Filter>Source Files\gui</Filter>
-    </ClCompile>
-    <ClCompile Include="..\gui\EventMappingWidget.cxx">
-      <Filter>Source Files\gui</Filter>
-    </ClCompile>
-    <ClCompile Include="..\gui\ConfigPathDialog.cxx">
-      <Filter>Source Files\gui</Filter>
-    </ClCompile>
-    <ClCompile Include="..\gui\Font.cxx">
-      <Filter>Source Files\gui</Filter>
-    </ClCompile>
-    <ClCompile Include="..\gui\GameInfoDialog.cxx">
-      <Filter>Source Files\gui</Filter>
-    </ClCompile>
-    <ClCompile Include="..\gui\GameList.cxx">
-      <Filter>Source Files\gui</Filter>
-    </ClCompile>
-    <ClCompile Include="..\gui\GlobalPropsDialog.cxx">
-      <Filter>Source Files\gui</Filter>
-    </ClCompile>
-    <ClCompile Include="..\gui\HelpDialog.cxx">
-      <Filter>Source Files\gui</Filter>
-    </ClCompile>
-    <ClCompile Include="..\gui\InputDialog.cxx">
-      <Filter>Source Files\gui</Filter>
-    </ClCompile>
-    <ClCompile Include="..\gui\InputTextDialog.cxx">
-      <Filter>Source Files\gui</Filter>
-    </ClCompile>
-    <ClCompile Include="..\gui\Launcher.cxx">
-      <Filter>Source Files\gui</Filter>
-    </ClCompile>
-    <ClCompile Include="..\gui\LauncherDialog.cxx">
-      <Filter>Source Files\gui</Filter>
-    </ClCompile>
-    <ClCompile Include="..\gui\LauncherFilterDialog.cxx">
-      <Filter>Source Files\gui</Filter>
-    </ClCompile>
-    <ClCompile Include="..\gui\ListWidget.cxx">
-      <Filter>Source Files\gui</Filter>
-    </ClCompile>
-    <ClCompile Include="..\gui\Menu.cxx">
-      <Filter>Source Files\gui</Filter>
-    </ClCompile>
-    <ClCompile Include="..\gui\MessageBox.cxx">
-      <Filter>Source Files\gui</Filter>
-    </ClCompile>
-    <ClCompile Include="..\gui\OptionsDialog.cxx">
-      <Filter>Source Files\gui</Filter>
-    </ClCompile>
-    <ClCompile Include="..\gui\PopUpWidget.cxx">
-      <Filter>Source Files\gui</Filter>
-    </ClCompile>
-    <ClCompile Include="..\gui\ProgressDialog.cxx">
-      <Filter>Source Files\gui</Filter>
-    </ClCompile>
-    <ClCompile Include="..\gui\RomAuditDialog.cxx">
-      <Filter>Source Files\gui</Filter>
-    </ClCompile>
-    <ClCompile Include="..\gui\RomInfoWidget.cxx">
-      <Filter>Source Files\gui</Filter>
-    </ClCompile>
-    <ClCompile Include="..\gui\ScrollBarWidget.cxx">
-      <Filter>Source Files\gui</Filter>
-    </ClCompile>
-    <ClCompile Include="..\gui\StringListWidget.cxx">
-      <Filter>Source Files\gui</Filter>
-    </ClCompile>
-    <ClCompile Include="..\gui\TabWidget.cxx">
-      <Filter>Source Files\gui</Filter>
-    </ClCompile>
-    <ClCompile Include="..\gui\UIDialog.cxx">
-      <Filter>Source Files\gui</Filter>
-    </ClCompile>
-    <ClCompile Include="..\gui\VideoDialog.cxx">
-      <Filter>Source Files\gui</Filter>
-    </ClCompile>
-    <ClCompile Include="..\gui\Widget.cxx">
-      <Filter>Source Files\gui</Filter>
-    </ClCompile>
-    <ClCompile Include="..\zlib\adler32.c">
-      <Filter>Source Files\zlib</Filter>
-    </ClCompile>
-    <ClCompile Include="..\zlib\compress.c">
-      <Filter>Source Files\zlib</Filter>
-    </ClCompile>
-    <ClCompile Include="..\zlib\crc32.c">
-      <Filter>Source Files\zlib</Filter>
-    </ClCompile>
-    <ClCompile Include="..\zlib\deflate.c">
-      <Filter>Source Files\zlib</Filter>
-    </ClCompile>
-    <ClCompile Include="..\zlib\gzclose.c">
-      <Filter>Source Files\zlib</Filter>
-    </ClCompile>
-    <ClCompile Include="..\zlib\gzlib.c">
-      <Filter>Source Files\zlib</Filter>
-    </ClCompile>
-    <ClCompile Include="..\zlib\gzread.c">
-      <Filter>Source Files\zlib</Filter>
-    </ClCompile>
-    <ClCompile Include="..\zlib\gzwrite.c">
-      <Filter>Source Files\zlib</Filter>
-    </ClCompile>
-    <ClCompile Include="..\zlib\infback.c">
-      <Filter>Source Files\zlib</Filter>
-    </ClCompile>
-    <ClCompile Include="..\zlib\inffast.c">
-      <Filter>Source Files\zlib</Filter>
-    </ClCompile>
-    <ClCompile Include="..\zlib\inflate.c">
-      <Filter>Source Files\zlib</Filter>
-    </ClCompile>
-    <ClCompile Include="..\zlib\inftrees.c">
-      <Filter>Source Files\zlib</Filter>
-    </ClCompile>
-    <ClCompile Include="..\zlib\trees.c">
-      <Filter>Source Files\zlib</Filter>
-    </ClCompile>
-    <ClCompile Include="..\zlib\uncompr.c">
-      <Filter>Source Files\zlib</Filter>
-    </ClCompile>
-    <ClCompile Include="..\zlib\zutil.c">
-      <Filter>Source Files\zlib</Filter>
-    </ClCompile>
-    <ClCompile Include="..\libpng\png.c">
-      <Filter>Source Files\libpng</Filter>
-    </ClCompile>
-    <ClCompile Include="..\libpng\pngerror.c">
-      <Filter>Source Files\libpng</Filter>
-    </ClCompile>
-    <ClCompile Include="..\libpng\pngget.c">
-      <Filter>Source Files\libpng</Filter>
-    </ClCompile>
-    <ClCompile Include="..\libpng\pngmem.c">
-      <Filter>Source Files\libpng</Filter>
-    </ClCompile>
-    <ClCompile Include="..\libpng\pngpread.c">
-      <Filter>Source Files\libpng</Filter>
-    </ClCompile>
-    <ClCompile Include="..\libpng\pngread.c">
-      <Filter>Source Files\libpng</Filter>
-    </ClCompile>
-    <ClCompile Include="..\libpng\pngrio.c">
-      <Filter>Source Files\libpng</Filter>
-    </ClCompile>
-    <ClCompile Include="..\libpng\pngrtran.c">
-      <Filter>Source Files\libpng</Filter>
-    </ClCompile>
-    <ClCompile Include="..\libpng\pngrutil.c">
-      <Filter>Source Files\libpng</Filter>
-    </ClCompile>
-    <ClCompile Include="..\libpng\pngset.c">
-      <Filter>Source Files\libpng</Filter>
-    </ClCompile>
-    <ClCompile Include="..\libpng\pngtrans.c">
-      <Filter>Source Files\libpng</Filter>
-    </ClCompile>
-    <ClCompile Include="..\libpng\pngwio.c">
-      <Filter>Source Files\libpng</Filter>
-    </ClCompile>
-    <ClCompile Include="..\libpng\pngwrite.c">
-      <Filter>Source Files\libpng</Filter>
-    </ClCompile>
-    <ClCompile Include="..\libpng\pngwtran.c">
-      <Filter>Source Files\libpng</Filter>
-    </ClCompile>
-    <ClCompile Include="..\libpng\pngwutil.c">
-      <Filter>Source Files\libpng</Filter>
-    </ClCompile>
-    <ClCompile Include="..\gui\LoggerDialog.cxx">
-      <Filter>Source Files\gui</Filter>
-    </ClCompile>
-    <ClCompile Include="..\common\FBSurfaceSDL2.cxx">
-      <Filter>Source Files</Filter>
-    </ClCompile>
-    <ClCompile Include="..\emucore\CompuMate.cxx">
-      <Filter>Source Files\emucore</Filter>
-    </ClCompile>
-    <ClCompile Include="..\emucore\MindLink.cxx">
-      <Filter>Source Files\emucore</Filter>
-    </ClCompile>
-    <ClCompile Include="..\emucore\CartCM.cxx">
-      <Filter>Source Files\emucore</Filter>
-    </ClCompile>
-    <ClCompile Include="..\debugger\gui\BoosterWidget.cxx">
-      <Filter>Source Files\debugger</Filter>
-    </ClCompile>
-    <ClCompile Include="..\debugger\gui\DrivingWidget.cxx">
-      <Filter>Source Files\debugger</Filter>
-    </ClCompile>
-    <ClCompile Include="..\debugger\gui\GenesisWidget.cxx">
-      <Filter>Source Files\debugger</Filter>
-    </ClCompile>
-    <ClCompile Include="..\debugger\gui\JoystickWidget.cxx">
-      <Filter>Source Files\debugger</Filter>
-    </ClCompile>
-    <ClCompile Include="..\debugger\gui\KeyboardWidget.cxx">
-      <Filter>Source Files\debugger</Filter>
-    </ClCompile>
-    <ClCompile Include="..\debugger\gui\PaddleWidget.cxx">
-      <Filter>Source Files\debugger</Filter>
-    </ClCompile>
-    <ClCompile Include="..\emucore\CartFA2.cxx">
-      <Filter>Source Files\emucore</Filter>
-    </ClCompile>
-    <ClCompile Include="..\common\MouseControl.cxx">
-      <Filter>Source Files</Filter>
-    </ClCompile>
-    <ClCompile Include="..\common\tv_filters\NTSCFilter.cxx">
-      <Filter>Source Files</Filter>
-    </ClCompile>
-    <ClCompile Include="..\emucore\CartCTY.cxx">
-      <Filter>Source Files\emucore</Filter>
-    </ClCompile>
-    <ClCompile Include="..\common\FSNodeZIP.cxx">
-      <Filter>Source Files</Filter>
-    </ClCompile>
-    <ClCompile Include="..\common\ZipHandler.cxx">
-      <Filter>Source Files</Filter>
-    </ClCompile>
-    <ClCompile Include="..\debugger\gui\Cart2KWidget.cxx">
-      <Filter>Source Files\debugger</Filter>
-    </ClCompile>
-    <ClCompile Include="..\debugger\gui\Cart3EWidget.cxx">
-      <Filter>Source Files\debugger</Filter>
-    </ClCompile>
-    <ClCompile Include="..\debugger\gui\Cart3FWidget.cxx">
-      <Filter>Source Files\debugger</Filter>
-    </ClCompile>
-    <ClCompile Include="..\debugger\gui\Cart4A50Widget.cxx">
-      <Filter>Source Files\debugger</Filter>
-    </ClCompile>
-    <ClCompile Include="..\debugger\gui\Cart4KWidget.cxx">
-      <Filter>Source Files\debugger</Filter>
-    </ClCompile>
-    <ClCompile Include="..\debugger\gui\Cart0840Widget.cxx">
-      <Filter>Source Files\debugger</Filter>
-    </ClCompile>
-    <ClCompile Include="..\debugger\gui\CartARWidget.cxx">
-      <Filter>Source Files\debugger</Filter>
-    </ClCompile>
-    <ClCompile Include="..\debugger\gui\CartCMWidget.cxx">
-      <Filter>Source Files\debugger</Filter>
-    </ClCompile>
-    <ClCompile Include="..\debugger\gui\CartCTYWidget.cxx">
-      <Filter>Source Files\debugger</Filter>
-    </ClCompile>
-    <ClCompile Include="..\debugger\gui\CartCVWidget.cxx">
-      <Filter>Source Files\debugger</Filter>
-    </ClCompile>
-    <ClCompile Include="..\debugger\gui\CartDPCPlusWidget.cxx">
-      <Filter>Source Files\debugger</Filter>
-    </ClCompile>
-    <ClCompile Include="..\debugger\gui\CartDPCWidget.cxx">
-      <Filter>Source Files\debugger</Filter>
-    </ClCompile>
-    <ClCompile Include="..\debugger\gui\CartE0Widget.cxx">
-      <Filter>Source Files\debugger</Filter>
-    </ClCompile>
-    <ClCompile Include="..\debugger\gui\CartE7Widget.cxx">
-      <Filter>Source Files\debugger</Filter>
-    </ClCompile>
-    <ClCompile Include="..\debugger\gui\CartEFSCWidget.cxx">
-      <Filter>Source Files\debugger</Filter>
-    </ClCompile>
-    <ClCompile Include="..\debugger\gui\CartEFWidget.cxx">
-      <Filter>Source Files\debugger</Filter>
-    </ClCompile>
-    <ClCompile Include="..\debugger\gui\CartF0Widget.cxx">
-      <Filter>Source Files\debugger</Filter>
-    </ClCompile>
-    <ClCompile Include="..\debugger\gui\CartF4SCWidget.cxx">
-      <Filter>Source Files\debugger</Filter>
-    </ClCompile>
-    <ClCompile Include="..\debugger\gui\CartF4Widget.cxx">
-      <Filter>Source Files\debugger</Filter>
-    </ClCompile>
-    <ClCompile Include="..\debugger\gui\CartF6SCWidget.cxx">
-      <Filter>Source Files\debugger</Filter>
-    </ClCompile>
-    <ClCompile Include="..\debugger\gui\CartF6Widget.cxx">
-      <Filter>Source Files\debugger</Filter>
-    </ClCompile>
-    <ClCompile Include="..\debugger\gui\CartF8SCWidget.cxx">
-      <Filter>Source Files\debugger</Filter>
-    </ClCompile>
-    <ClCompile Include="..\debugger\gui\CartF8Widget.cxx">
-      <Filter>Source Files\debugger</Filter>
-    </ClCompile>
-    <ClCompile Include="..\debugger\gui\CartFA2Widget.cxx">
-      <Filter>Source Files\debugger</Filter>
-    </ClCompile>
-    <ClCompile Include="..\debugger\gui\CartFAWidget.cxx">
-      <Filter>Source Files\debugger</Filter>
-    </ClCompile>
-    <ClCompile Include="..\debugger\gui\CartFEWidget.cxx">
-      <Filter>Source Files\debugger</Filter>
-    </ClCompile>
-    <ClCompile Include="..\debugger\gui\CartSBWidget.cxx">
-      <Filter>Source Files\debugger</Filter>
-    </ClCompile>
-    <ClCompile Include="..\debugger\gui\CartUAWidget.cxx">
-      <Filter>Source Files\debugger</Filter>
-    </ClCompile>
-    <ClCompile Include="..\debugger\gui\CartX07Widget.cxx">
-      <Filter>Source Files\debugger</Filter>
-    </ClCompile>
-    <ClCompile Include="..\gui\FileListWidget.cxx">
-      <Filter>Source Files\gui</Filter>
-    </ClCompile>
-    <ClCompile Include="..\debugger\gui\RomListSettings.cxx">
-      <Filter>Source Files\debugger</Filter>
-    </ClCompile>
-    <ClCompile Include="..\gui\SnapshotDialog.cxx">
-      <Filter>Source Files\gui</Filter>
-    </ClCompile>
-    <ClCompile Include="..\common\Base.cxx">
-      <Filter>Source Files</Filter>
-    </ClCompile>
-    <ClCompile Include="..\emucore\Cart4KSC.cxx">
-      <Filter>Source Files\emucore</Filter>
-    </ClCompile>
-    <ClCompile Include="..\emucore\CartBF.cxx">
-      <Filter>Source Files\emucore</Filter>
-    </ClCompile>
-    <ClCompile Include="..\emucore\CartBFSC.cxx">
-      <Filter>Source Files\emucore</Filter>
-    </ClCompile>
-    <ClCompile Include="..\emucore\CartDF.cxx">
-      <Filter>Source Files\emucore</Filter>
-    </ClCompile>
-    <ClCompile Include="..\emucore\CartDFSC.cxx">
-      <Filter>Source Files\emucore</Filter>
-    </ClCompile>
-    <ClCompile Include="..\debugger\gui\Cart4KSCWidget.cxx">
-      <Filter>Source Files\debugger</Filter>
-    </ClCompile>
-    <ClCompile Include="..\debugger\gui\CartBFSCWidget.cxx">
-      <Filter>Source Files\debugger</Filter>
-    </ClCompile>
-    <ClCompile Include="..\debugger\gui\CartBFWidget.cxx">
-      <Filter>Source Files\debugger</Filter>
-    </ClCompile>
-    <ClCompile Include="..\debugger\gui\CartDFSCWidget.cxx">
-      <Filter>Source Files\debugger</Filter>
-    </ClCompile>
-    <ClCompile Include="..\debugger\gui\CartDFWidget.cxx">
-      <Filter>Source Files\debugger</Filter>
-    </ClCompile>
-    <ClCompile Include="..\common\EventHandlerSDL2.cxx">
-      <Filter>Source Files</Filter>
-    </ClCompile>
-    <ClCompile Include="..\emucore\FBSurface.cxx">
-      <Filter>Source Files\emucore</Filter>
-    </ClCompile>
-    <ClCompile Include="..\emucore\TIASurface.cxx">
-      <Filter>Source Files\emucore</Filter>
-    </ClCompile>
-    <ClCompile Include="..\emucore\CartDASH.cxx">
-      <Filter>Source Files\emucore</Filter>
-    </ClCompile>
-    <ClCompile Include="..\debugger\gui\CartRamWidget.cxx">
-      <Filter>Source Files\debugger</Filter>
-    </ClCompile>
-    <ClCompile Include="..\debugger\gui\AtariVoxWidget.cxx">
-      <Filter>Source Files\debugger</Filter>
-    </ClCompile>
-    <ClCompile Include="..\debugger\gui\SaveKeyWidget.cxx">
-      <Filter>Source Files\debugger</Filter>
-    </ClCompile>
-    <ClCompile Include="..\debugger\gui\CartDASHWidget.cxx">
-      <Filter>Source Files\debugger</Filter>
-    </ClCompile>
-    <ClCompile Include="..\emucore\CartMDM.cxx">
-      <Filter>Source Files\emucore</Filter>
-    </ClCompile>
-    <ClCompile Include="..\debugger\gui\CartMDMWidget.cxx">
-      <Filter>Source Files\debugger</Filter>
-    </ClCompile>
-    <ClCompile Include="..\emucore\EventJoyHandler.cxx">
-      <Filter>Source Files\emucore</Filter>
-    </ClCompile>
-    <ClCompile Include="..\common\main.cxx">
-      <Filter>Source Files</Filter>
-    </ClCompile>
-    <ClCompile Include="..\emucore\CartWD.cxx">
-      <Filter>Source Files\emucore</Filter>
-    </ClCompile>
-    <ClCompile Include="..\debugger\gui\CartWDWidget.cxx">
-      <Filter>Source Files\debugger</Filter>
-    </ClCompile>
-    <ClCompile Include="..\gui\JoystickDialog.cxx">
-      <Filter>Source Files\gui</Filter>
-    </ClCompile>
-    <ClCompile Include="..\debugger\gui\RiotRamWidget.cxx">
-      <Filter>Source Files\debugger</Filter>
-    </ClCompile>
-    <ClCompile Include="..\emucore\CartCVPlus.cxx">
-      <Filter>Source Files\emucore</Filter>
-    </ClCompile>
-    <ClCompile Include="..\debugger\gui\CartCVPlusWidget.cxx">
-      <Filter>Source Files\debugger</Filter>
-    </ClCompile>
-    <ClCompile Include="..\debugger\gui\Cart3EPlusWidget.cxx">
-      <Filter>Source Files\debugger</Filter>
-    </ClCompile>
-    <ClCompile Include="..\emucore\Cart3EPlus.cxx">
-      <Filter>Source Files\emucore</Filter>
-    </ClCompile>
-    <ClCompile Include="..\emucore\tia\Background.cxx">
-      <Filter>Source Files\emucore\tia</Filter>
-    </ClCompile>
-    <ClCompile Include="..\emucore\tia\Ball.cxx">
-      <Filter>Source Files\emucore\tia</Filter>
-    </ClCompile>
-    <ClCompile Include="..\emucore\tia\DrawCounterDecodes.cxx">
-      <Filter>Source Files\emucore\tia</Filter>
-    </ClCompile>
-    <ClCompile Include="..\emucore\tia\FrameManager.cxx">
-      <Filter>Source Files\emucore\tia</Filter>
-    </ClCompile>
-    <ClCompile Include="..\emucore\tia\LatchedInput.cxx">
-      <Filter>Source Files\emucore\tia</Filter>
-    </ClCompile>
-    <ClCompile Include="..\emucore\tia\Missile.cxx">
-      <Filter>Source Files\emucore\tia</Filter>
-    </ClCompile>
-    <ClCompile Include="..\emucore\tia\PaddleReader.cxx">
-      <Filter>Source Files\emucore\tia</Filter>
-    </ClCompile>
-    <ClCompile Include="..\emucore\tia\Player.cxx">
-      <Filter>Source Files\emucore\tia</Filter>
-    </ClCompile>
-    <ClCompile Include="..\emucore\tia\Playfield.cxx">
-      <Filter>Source Files\emucore\tia</Filter>
-    </ClCompile>
-    <ClCompile Include="..\emucore\tia\TIA.cxx">
-      <Filter>Source Files\emucore\tia</Filter>
-    </ClCompile>
-    <ClCompile Include="..\emucore\tia\VblankManager.cxx">
-      <Filter>Source Files\emucore\tia</Filter>
-    </ClCompile>
-    <ClCompile Include="..\debugger\gui\CartBUSWidget.cxx">
-      <Filter>Source Files\debugger</Filter>
-    </ClCompile>
-    <ClCompile Include="..\debugger\gui\CartCDFWidget.cxx">
-      <Filter>Source Files\debugger</Filter>
-    </ClCompile>
-    <ClCompile Include="..\emucore\CartBUS.cxx">
-      <Filter>Source Files\emucore</Filter>
-    </ClCompile>
-    <ClCompile Include="..\emucore\CartCDF.cxx">
-      <Filter>Source Files\emucore</Filter>
-    </ClCompile>
-    <ClCompile Include="..\debugger\gui\DelayQueueWidget.cxx">
-      <Filter>Source Files\debugger</Filter>
-    </ClCompile>
-    <ClCompile Include="..\common\tv_filters\AtariNTSC.cxx">
-      <Filter>Source Files</Filter>
-    </ClCompile>
-    <ClCompile Include="..\emucore\CartDetector.cxx">
-      <Filter>Source Files\emucore</Filter>
-    </ClCompile>
-    <ClCompile Include="..\gui\ColorWidget.cxx">
-      <Filter>Source Files\gui</Filter>
-    </ClCompile>
-    <ClCompile Include="..\emucore\PointingDevice.cxx">
-      <Filter>Source Files\emucore</Filter>
-    </ClCompile>
-    <ClCompile Include="..\common\RewindManager.cxx">
-      <Filter>Source Files</Filter>
-    </ClCompile>
-    <ClCompile Include="..\common\StateManager.cxx">
-      <Filter>Source Files</Filter>
-    </ClCompile>
-    <ClCompile Include="..\debugger\gui\AmigaMouseWidget.cxx">
-      <Filter>Source Files\debugger</Filter>
-    </ClCompile>
-    <ClCompile Include="..\debugger\gui\AtariMouseWidget.cxx">
-      <Filter>Source Files\debugger</Filter>
-    </ClCompile>
-    <ClCompile Include="..\debugger\gui\FlashWidget.cxx">
-      <Filter>Source Files\debugger</Filter>
-    </ClCompile>
-    <ClCompile Include="..\debugger\gui\PointingDeviceWidget.cxx">
-      <Filter>Source Files\debugger</Filter>
-    </ClCompile>
-    <ClCompile Include="..\debugger\gui\TrakBallWidget.cxx">
-      <Filter>Source Files\debugger</Filter>
-    </ClCompile>
-  </ItemGroup>
-  <ItemGroup>
-    <ClInclude Include="..\common\bspf.hxx">
-      <Filter>Header Files</Filter>
-    </ClInclude>
-    <ClInclude Include="..\common\FrameBufferSDL2.hxx">
-      <Filter>Header Files</Filter>
-    </ClInclude>
-    <ClInclude Include="HomeFinder.hxx">
-      <Filter>Header Files</Filter>
-    </ClInclude>
-    <ClInclude Include="OSystemWINDOWS.hxx">
-      <Filter>Header Files</Filter>
-    </ClInclude>
-    <ClInclude Include="..\common\PNGLibrary.hxx">
-      <Filter>Header Files</Filter>
-    </ClInclude>
-    <ClInclude Include="SerialPortWINDOWS.hxx">
-      <Filter>Header Files</Filter>
-    </ClInclude>
-    <ClInclude Include="SettingsWINDOWS.hxx">
-      <Filter>Header Files</Filter>
-    </ClInclude>
-    <ClInclude Include="..\common\SoundSDL2.hxx">
-      <Filter>Header Files</Filter>
-    </ClInclude>
-    <ClInclude Include="..\common\Stack.hxx">
-      <Filter>Header Files</Filter>
-    </ClInclude>
-    <ClInclude Include="..\common\Version.hxx">
-      <Filter>Header Files</Filter>
-    </ClInclude>
-    <ClInclude Include="..\emucore\AtariVox.hxx">
-      <Filter>Header Files\emucore</Filter>
-    </ClInclude>
-    <ClInclude Include="..\emucore\Booster.hxx">
-      <Filter>Header Files\emucore</Filter>
-    </ClInclude>
-    <ClInclude Include="..\emucore\Cart.hxx">
-      <Filter>Header Files\emucore</Filter>
-    </ClInclude>
-    <ClInclude Include="..\emucore\Cart0840.hxx">
-      <Filter>Header Files\emucore</Filter>
-    </ClInclude>
-    <ClInclude Include="..\emucore\Cart2K.hxx">
-      <Filter>Header Files\emucore</Filter>
-    </ClInclude>
-    <ClInclude Include="..\emucore\Cart3E.hxx">
-      <Filter>Header Files\emucore</Filter>
-    </ClInclude>
-    <ClInclude Include="..\emucore\Cart3F.hxx">
-      <Filter>Header Files\emucore</Filter>
-    </ClInclude>
-    <ClInclude Include="..\emucore\Cart4A50.hxx">
-      <Filter>Header Files\emucore</Filter>
-    </ClInclude>
-    <ClInclude Include="..\emucore\Cart4K.hxx">
-      <Filter>Header Files\emucore</Filter>
-    </ClInclude>
-    <ClInclude Include="..\emucore\CartAR.hxx">
-      <Filter>Header Files\emucore</Filter>
-    </ClInclude>
-    <ClInclude Include="..\emucore\CartCV.hxx">
-      <Filter>Header Files\emucore</Filter>
-    </ClInclude>
-    <ClInclude Include="..\emucore\CartDPC.hxx">
-      <Filter>Header Files\emucore</Filter>
-    </ClInclude>
-    <ClInclude Include="..\emucore\CartDPCPlus.hxx">
-      <Filter>Header Files\emucore</Filter>
-    </ClInclude>
-    <ClInclude Include="..\emucore\CartE0.hxx">
-      <Filter>Header Files\emucore</Filter>
-    </ClInclude>
-    <ClInclude Include="..\emucore\CartE7.hxx">
-      <Filter>Header Files\emucore</Filter>
-    </ClInclude>
-    <ClInclude Include="..\emucore\CartEF.hxx">
-      <Filter>Header Files\emucore</Filter>
-    </ClInclude>
-    <ClInclude Include="..\emucore\CartEFSC.hxx">
-      <Filter>Header Files\emucore</Filter>
-    </ClInclude>
-    <ClInclude Include="..\emucore\CartF0.hxx">
-      <Filter>Header Files\emucore</Filter>
-    </ClInclude>
-    <ClInclude Include="..\emucore\CartF4.hxx">
-      <Filter>Header Files\emucore</Filter>
-    </ClInclude>
-    <ClInclude Include="..\emucore\CartF4SC.hxx">
-      <Filter>Header Files\emucore</Filter>
-    </ClInclude>
-    <ClInclude Include="..\emucore\CartF6.hxx">
-      <Filter>Header Files\emucore</Filter>
-    </ClInclude>
-    <ClInclude Include="..\emucore\CartF6SC.hxx">
-      <Filter>Header Files\emucore</Filter>
-    </ClInclude>
-    <ClInclude Include="..\emucore\CartF8.hxx">
-      <Filter>Header Files\emucore</Filter>
-    </ClInclude>
-    <ClInclude Include="..\emucore\CartF8SC.hxx">
-      <Filter>Header Files\emucore</Filter>
-    </ClInclude>
-    <ClInclude Include="..\emucore\CartFA.hxx">
-      <Filter>Header Files\emucore</Filter>
-    </ClInclude>
-    <ClInclude Include="..\emucore\CartFE.hxx">
-      <Filter>Header Files\emucore</Filter>
-    </ClInclude>
-    <ClInclude Include="..\emucore\CartSB.hxx">
-      <Filter>Header Files\emucore</Filter>
-    </ClInclude>
-    <ClInclude Include="..\emucore\CartUA.hxx">
-      <Filter>Header Files\emucore</Filter>
-    </ClInclude>
-    <ClInclude Include="..\emucore\CartX07.hxx">
-      <Filter>Header Files\emucore</Filter>
-    </ClInclude>
-    <ClInclude Include="..\emucore\Console.hxx">
-      <Filter>Header Files\emucore</Filter>
-    </ClInclude>
-    <ClInclude Include="..\emucore\Control.hxx">
-      <Filter>Header Files\emucore</Filter>
-    </ClInclude>
-    <ClInclude Include="..\emucore\DefProps.hxx">
-      <Filter>Header Files\emucore</Filter>
-    </ClInclude>
-    <ClInclude Include="..\emucore\Device.hxx">
-      <Filter>Header Files\emucore</Filter>
-    </ClInclude>
-    <ClInclude Include="..\emucore\Driving.hxx">
-      <Filter>Header Files\emucore</Filter>
-    </ClInclude>
-    <ClInclude Include="..\emucore\Event.hxx">
-      <Filter>Header Files\emucore</Filter>
-    </ClInclude>
-    <ClInclude Include="..\emucore\EventHandler.hxx">
-      <Filter>Header Files\emucore</Filter>
-    </ClInclude>
-    <ClInclude Include="..\emucore\FrameBuffer.hxx">
-      <Filter>Header Files\emucore</Filter>
-    </ClInclude>
-    <ClInclude Include="..\emucore\FSNode.hxx">
-      <Filter>Header Files\emucore</Filter>
-    </ClInclude>
-    <ClInclude Include="..\emucore\Genesis.hxx">
-      <Filter>Header Files\emucore</Filter>
-    </ClInclude>
-    <ClInclude Include="..\emucore\Joystick.hxx">
-      <Filter>Header Files\emucore</Filter>
-    </ClInclude>
-    <ClInclude Include="..\emucore\Keyboard.hxx">
-      <Filter>Header Files\emucore</Filter>
-    </ClInclude>
-    <ClInclude Include="..\emucore\KidVid.hxx">
-      <Filter>Header Files\emucore</Filter>
-    </ClInclude>
-    <ClInclude Include="..\emucore\M6502.hxx">
-      <Filter>Header Files\emucore</Filter>
-    </ClInclude>
-    <ClInclude Include="..\emucore\M6532.hxx">
-      <Filter>Header Files\emucore</Filter>
-    </ClInclude>
-    <ClInclude Include="..\emucore\MD5.hxx">
-      <Filter>Header Files\emucore</Filter>
-    </ClInclude>
-    <ClInclude Include="..\emucore\MT24LC256.hxx">
-      <Filter>Header Files\emucore</Filter>
-    </ClInclude>
-    <ClInclude Include="..\emucore\NullDev.hxx">
-      <Filter>Header Files\emucore</Filter>
-    </ClInclude>
-    <ClInclude Include="..\emucore\OSystem.hxx">
-      <Filter>Header Files\emucore</Filter>
-    </ClInclude>
-    <ClInclude Include="..\emucore\Paddles.hxx">
-      <Filter>Header Files\emucore</Filter>
-    </ClInclude>
-    <ClInclude Include="..\emucore\Props.hxx">
-      <Filter>Header Files\emucore</Filter>
-    </ClInclude>
-    <ClInclude Include="..\emucore\PropsSet.hxx">
-      <Filter>Header Files\emucore</Filter>
-    </ClInclude>
-    <ClInclude Include="..\emucore\Random.hxx">
-      <Filter>Header Files\emucore</Filter>
-    </ClInclude>
-    <ClInclude Include="..\emucore\SaveKey.hxx">
-      <Filter>Header Files\emucore</Filter>
-    </ClInclude>
-    <ClInclude Include="..\emucore\Serializable.hxx">
-      <Filter>Header Files\emucore</Filter>
-    </ClInclude>
-    <ClInclude Include="..\emucore\Serializer.hxx">
-      <Filter>Header Files\emucore</Filter>
-    </ClInclude>
-    <ClInclude Include="..\emucore\Settings.hxx">
-      <Filter>Header Files\emucore</Filter>
-    </ClInclude>
-    <ClInclude Include="..\emucore\Sound.hxx">
-      <Filter>Header Files\emucore</Filter>
-    </ClInclude>
-    <ClInclude Include="..\emucore\Switches.hxx">
-      <Filter>Header Files\emucore</Filter>
-    </ClInclude>
-    <ClInclude Include="..\emucore\System.hxx">
-      <Filter>Header Files\emucore</Filter>
-    </ClInclude>
-    <ClInclude Include="..\emucore\Thumbulator.hxx">
-      <Filter>Header Files\emucore</Filter>
-    </ClInclude>
-    <ClInclude Include="..\emucore\TIASnd.hxx">
-      <Filter>Header Files\emucore</Filter>
-    </ClInclude>
-    <ClInclude Include="..\debugger\gui\AudioWidget.hxx">
-      <Filter>Header Files\debugger</Filter>
-    </ClInclude>
-    <ClInclude Include="..\debugger\CartDebug.hxx">
-      <Filter>Header Files\debugger</Filter>
-    </ClInclude>
-    <ClInclude Include="..\debugger\CpuDebug.hxx">
-      <Filter>Header Files\debugger</Filter>
-    </ClInclude>
-    <ClInclude Include="..\debugger\gui\CpuWidget.hxx">
-      <Filter>Header Files\debugger</Filter>
-    </ClInclude>
-    <ClInclude Include="..\debugger\gui\DataGridOpsWidget.hxx">
-      <Filter>Header Files\debugger</Filter>
-    </ClInclude>
-    <ClInclude Include="..\debugger\gui\DataGridWidget.hxx">
-      <Filter>Header Files\debugger</Filter>
-    </ClInclude>
-    <ClInclude Include="..\debugger\Debugger.hxx">
-      <Filter>Header Files\debugger</Filter>
-    </ClInclude>
-    <ClInclude Include="..\debugger\gui\DebuggerDialog.hxx">
-      <Filter>Header Files\debugger</Filter>
-    </ClInclude>
-    <ClInclude Include="..\debugger\DebuggerExpressions.hxx">
-      <Filter>Header Files\debugger</Filter>
-    </ClInclude>
-    <ClInclude Include="..\debugger\DebuggerParser.hxx">
-      <Filter>Header Files\debugger</Filter>
-    </ClInclude>
-    <ClInclude Include="..\debugger\DebuggerSystem.hxx">
-      <Filter>Header Files\debugger</Filter>
-    </ClInclude>
-    <ClInclude Include="..\debugger\DiStella.hxx">
-      <Filter>Header Files\debugger</Filter>
-    </ClInclude>
-    <ClInclude Include="..\debugger\Expression.hxx">
-      <Filter>Header Files\debugger</Filter>
-    </ClInclude>
-    <ClInclude Include="..\debugger\PackedBitArray.hxx">
-      <Filter>Header Files\debugger</Filter>
-    </ClInclude>
-    <ClInclude Include="..\debugger\gui\PromptWidget.hxx">
-      <Filter>Header Files\debugger</Filter>
-    </ClInclude>
-    <ClInclude Include="..\debugger\gui\RamWidget.hxx">
-      <Filter>Header Files\debugger</Filter>
-    </ClInclude>
-    <ClInclude Include="..\debugger\RiotDebug.hxx">
-      <Filter>Header Files\debugger</Filter>
-    </ClInclude>
-    <ClInclude Include="..\debugger\gui\RiotWidget.hxx">
-      <Filter>Header Files\debugger</Filter>
-    </ClInclude>
-    <ClInclude Include="..\debugger\gui\RomListWidget.hxx">
-      <Filter>Header Files\debugger</Filter>
-    </ClInclude>
-    <ClInclude Include="..\debugger\gui\RomWidget.hxx">
-      <Filter>Header Files\debugger</Filter>
-    </ClInclude>
-    <ClInclude Include="..\debugger\TIADebug.hxx">
-      <Filter>Header Files\debugger</Filter>
-    </ClInclude>
-    <ClInclude Include="..\debugger\gui\TiaInfoWidget.hxx">
-      <Filter>Header Files\debugger</Filter>
-    </ClInclude>
-    <ClInclude Include="..\debugger\gui\TiaOutputWidget.hxx">
-      <Filter>Header Files\debugger</Filter>
-    </ClInclude>
-    <ClInclude Include="..\debugger\gui\TiaZoomWidget.hxx">
-      <Filter>Header Files\debugger</Filter>
-    </ClInclude>
-    <ClInclude Include="..\debugger\gui\ToggleBitWidget.hxx">
-      <Filter>Header Files\debugger</Filter>
-    </ClInclude>
-    <ClInclude Include="..\debugger\gui\TogglePixelWidget.hxx">
-      <Filter>Header Files\debugger</Filter>
-    </ClInclude>
-    <ClInclude Include="..\debugger\gui\ToggleWidget.hxx">
-      <Filter>Header Files\debugger</Filter>
-    </ClInclude>
-    <ClInclude Include="..\yacc\YaccParser.hxx">
-      <Filter>Header Files\debugger</Filter>
-    </ClInclude>
-    <ClInclude Include="..\cheat\BankRomCheat.hxx">
-      <Filter>Header Files\cheat</Filter>
-    </ClInclude>
-    <ClInclude Include="..\cheat\Cheat.hxx">
-      <Filter>Header Files\cheat</Filter>
-    </ClInclude>
-    <ClInclude Include="..\cheat\CheatCodeDialog.hxx">
-      <Filter>Header Files\cheat</Filter>
-    </ClInclude>
-    <ClInclude Include="..\cheat\CheatManager.hxx">
-      <Filter>Header Files\cheat</Filter>
-    </ClInclude>
-    <ClInclude Include="..\cheat\CheetahCheat.hxx">
-      <Filter>Header Files\cheat</Filter>
-    </ClInclude>
-    <ClInclude Include="..\cheat\RamCheat.hxx">
-      <Filter>Header Files\cheat</Filter>
-    </ClInclude>
-    <ClInclude Include="..\gui\AboutDialog.hxx">
-      <Filter>Header Files\gui</Filter>
-    </ClInclude>
-    <ClInclude Include="..\gui\AudioDialog.hxx">
-      <Filter>Header Files\gui</Filter>
-    </ClInclude>
-    <ClInclude Include="..\gui\BrowserDialog.hxx">
-      <Filter>Header Files\gui</Filter>
-    </ClInclude>
-    <ClInclude Include="..\gui\CheckListWidget.hxx">
-      <Filter>Header Files\gui</Filter>
-    </ClInclude>
-    <ClInclude Include="..\gui\ComboDialog.hxx">
-      <Filter>Header Files\gui</Filter>
-    </ClInclude>
-    <ClInclude Include="..\gui\Command.hxx">
-      <Filter>Header Files\gui</Filter>
-    </ClInclude>
-    <ClInclude Include="..\gui\CommandDialog.hxx">
-      <Filter>Header Files\gui</Filter>
-    </ClInclude>
-    <ClInclude Include="..\gui\CommandMenu.hxx">
-      <Filter>Header Files\gui</Filter>
-    </ClInclude>
-    <ClInclude Include="..\gui\ConsoleFont.hxx">
-      <Filter>Header Files\gui</Filter>
-    </ClInclude>
-    <ClInclude Include="..\gui\ContextMenu.hxx">
-      <Filter>Header Files\gui</Filter>
-    </ClInclude>
-    <ClInclude Include="..\gui\Dialog.hxx">
-      <Filter>Header Files\gui</Filter>
-    </ClInclude>
-    <ClInclude Include="..\gui\DialogContainer.hxx">
-      <Filter>Header Files\gui</Filter>
-    </ClInclude>
-    <ClInclude Include="..\gui\EditableWidget.hxx">
-      <Filter>Header Files\gui</Filter>
-    </ClInclude>
-    <ClInclude Include="..\gui\EditTextWidget.hxx">
-      <Filter>Header Files\gui</Filter>
-    </ClInclude>
-    <ClInclude Include="..\gui\EventMappingWidget.hxx">
-      <Filter>Header Files\gui</Filter>
-    </ClInclude>
-    <ClInclude Include="..\gui\ConfigPathDialog.hxx">
-      <Filter>Header Files\gui</Filter>
-    </ClInclude>
-    <ClInclude Include="..\gui\Font.hxx">
-      <Filter>Header Files\gui</Filter>
-    </ClInclude>
-    <ClInclude Include="..\gui\GameInfoDialog.hxx">
-      <Filter>Header Files\gui</Filter>
-    </ClInclude>
-    <ClInclude Include="..\gui\GameList.hxx">
-      <Filter>Header Files\gui</Filter>
-    </ClInclude>
-    <ClInclude Include="..\gui\GlobalPropsDialog.hxx">
-      <Filter>Header Files\gui</Filter>
-    </ClInclude>
-    <ClInclude Include="..\gui\GuiObject.hxx">
-      <Filter>Header Files\gui</Filter>
-    </ClInclude>
-    <ClInclude Include="..\gui\HelpDialog.hxx">
-      <Filter>Header Files\gui</Filter>
-    </ClInclude>
-    <ClInclude Include="..\gui\InputDialog.hxx">
-      <Filter>Header Files\gui</Filter>
-    </ClInclude>
-    <ClInclude Include="..\gui\InputTextDialog.hxx">
-      <Filter>Header Files\gui</Filter>
-    </ClInclude>
-    <ClInclude Include="..\gui\Launcher.hxx">
-      <Filter>Header Files\gui</Filter>
-    </ClInclude>
-    <ClInclude Include="..\gui\LauncherDialog.hxx">
-      <Filter>Header Files\gui</Filter>
-    </ClInclude>
-    <ClInclude Include="..\gui\LauncherFilterDialog.hxx">
-      <Filter>Header Files\gui</Filter>
-    </ClInclude>
-    <ClInclude Include="..\gui\ListWidget.hxx">
-      <Filter>Header Files\gui</Filter>
-    </ClInclude>
-    <ClInclude Include="..\gui\Menu.hxx">
-      <Filter>Header Files\gui</Filter>
-    </ClInclude>
-    <ClInclude Include="..\gui\MessageBox.hxx">
-      <Filter>Header Files\gui</Filter>
-    </ClInclude>
-    <ClInclude Include="..\gui\OptionsDialog.hxx">
-      <Filter>Header Files\gui</Filter>
-    </ClInclude>
-    <ClInclude Include="..\gui\PopUpWidget.hxx">
-      <Filter>Header Files\gui</Filter>
-    </ClInclude>
-    <ClInclude Include="..\gui\ProgressDialog.hxx">
-      <Filter>Header Files\gui</Filter>
-    </ClInclude>
-    <ClInclude Include="..\gui\Rect.hxx">
-      <Filter>Header Files\gui</Filter>
-    </ClInclude>
-    <ClInclude Include="..\gui\RomAuditDialog.hxx">
-      <Filter>Header Files\gui</Filter>
-    </ClInclude>
-    <ClInclude Include="..\gui\RomInfoWidget.hxx">
-      <Filter>Header Files\gui</Filter>
-    </ClInclude>
-    <ClInclude Include="..\gui\ScrollBarWidget.hxx">
-      <Filter>Header Files\gui</Filter>
-    </ClInclude>
-    <ClInclude Include="..\gui\StellaFont.hxx">
-      <Filter>Header Files\gui</Filter>
-    </ClInclude>
-    <ClInclude Include="..\gui\StringListWidget.hxx">
-      <Filter>Header Files\gui</Filter>
-    </ClInclude>
-    <ClInclude Include="..\gui\TabWidget.hxx">
-      <Filter>Header Files\gui</Filter>
-    </ClInclude>
-    <ClInclude Include="..\gui\UIDialog.hxx">
-      <Filter>Header Files\gui</Filter>
-    </ClInclude>
-    <ClInclude Include="..\gui\VideoDialog.hxx">
-      <Filter>Header Files\gui</Filter>
-    </ClInclude>
-    <ClInclude Include="..\gui\Widget.hxx">
-      <Filter>Header Files\gui</Filter>
-    </ClInclude>
-    <ClInclude Include="..\zlib\crc32.h">
-      <Filter>Header Files\zlib</Filter>
-    </ClInclude>
-    <ClInclude Include="..\zlib\deflate.h">
-      <Filter>Header Files\zlib</Filter>
-    </ClInclude>
-    <ClInclude Include="..\zlib\gzguts.h">
-      <Filter>Header Files\zlib</Filter>
-    </ClInclude>
-    <ClInclude Include="..\zlib\inffast.h">
-      <Filter>Header Files\zlib</Filter>
-    </ClInclude>
-    <ClInclude Include="..\zlib\inffixed.h">
-      <Filter>Header Files\zlib</Filter>
-    </ClInclude>
-    <ClInclude Include="..\zlib\inflate.h">
-      <Filter>Header Files\zlib</Filter>
-    </ClInclude>
-    <ClInclude Include="..\zlib\inftrees.h">
-      <Filter>Header Files\zlib</Filter>
-    </ClInclude>
-    <ClInclude Include="..\zlib\trees.h">
-      <Filter>Header Files\zlib</Filter>
-    </ClInclude>
-    <ClInclude Include="..\zlib\zconf.h">
-      <Filter>Header Files\zlib</Filter>
-    </ClInclude>
-    <ClInclude Include="..\zlib\zlib.h">
-      <Filter>Header Files\zlib</Filter>
-    </ClInclude>
-    <ClInclude Include="..\zlib\zutil.h">
-      <Filter>Header Files\zlib</Filter>
-    </ClInclude>
-    <ClInclude Include="..\libpng\png.h">
-      <Filter>Header Files\libpng</Filter>
-    </ClInclude>
-    <ClInclude Include="..\libpng\pngconf.h">
-      <Filter>Header Files\libpng</Filter>
-    </ClInclude>
-    <ClInclude Include="..\libpng\pngpriv.h">
-      <Filter>Header Files\libpng</Filter>
-    </ClInclude>
-    <ClInclude Include="..\libpng\pngdebug.h">
-      <Filter>Header Files\libpng</Filter>
-    </ClInclude>
-    <ClInclude Include="..\libpng\pnginfo.h">
-      <Filter>Header Files\libpng</Filter>
-    </ClInclude>
-    <ClInclude Include="..\libpng\pnglibconf.h">
-      <Filter>Header Files\libpng</Filter>
-    </ClInclude>
-    <ClInclude Include="..\libpng\pngstruct.h">
-      <Filter>Header Files\libpng</Filter>
-    </ClInclude>
-    <ClInclude Include="..\common\StringParser.hxx">
-      <Filter>Header Files</Filter>
-    </ClInclude>
-    <ClInclude Include="..\gui\LoggerDialog.hxx">
-      <Filter>Header Files\gui</Filter>
-    </ClInclude>
-    <ClInclude Include="..\common\FBSurfaceSDL2.hxx">
-      <Filter>Header Files</Filter>
-    </ClInclude>
-    <ClInclude Include="..\emucore\CompuMate.hxx">
-      <Filter>Header Files\emucore</Filter>
-    </ClInclude>
-    <ClInclude Include="..\emucore\MindLink.hxx">
-      <Filter>Header Files\emucore</Filter>
-    </ClInclude>
-    <ClInclude Include="..\emucore\CartCM.hxx">
-      <Filter>Header Files\emucore</Filter>
-    </ClInclude>
-    <ClInclude Include="..\debugger\gui\BoosterWidget.hxx">
-      <Filter>Header Files\debugger</Filter>
-    </ClInclude>
-    <ClInclude Include="..\debugger\gui\ControllerWidget.hxx">
-      <Filter>Header Files\debugger</Filter>
-    </ClInclude>
-    <ClInclude Include="..\debugger\gui\DrivingWidget.hxx">
-      <Filter>Header Files\debugger</Filter>
-    </ClInclude>
-    <ClInclude Include="..\debugger\gui\GenesisWidget.hxx">
-      <Filter>Header Files\debugger</Filter>
-    </ClInclude>
-    <ClInclude Include="..\debugger\gui\JoystickWidget.hxx">
-      <Filter>Header Files\debugger</Filter>
-    </ClInclude>
-    <ClInclude Include="..\debugger\gui\KeyboardWidget.hxx">
-      <Filter>Header Files\debugger</Filter>
-    </ClInclude>
-    <ClInclude Include="..\debugger\gui\NullControlWidget.hxx">
-      <Filter>Header Files\debugger</Filter>
-    </ClInclude>
-    <ClInclude Include="..\debugger\gui\PaddleWidget.hxx">
-      <Filter>Header Files\debugger</Filter>
-    </ClInclude>
-    <ClInclude Include="..\common\StellaKeys.hxx">
-      <Filter>Header Files</Filter>
-    </ClInclude>
-    <ClInclude Include="..\emucore\CartFA2.hxx">
-      <Filter>Header Files\emucore</Filter>
-    </ClInclude>
-    <ClInclude Include="..\common\MouseControl.hxx">
-      <Filter>Header Files</Filter>
-    </ClInclude>
-    <ClInclude Include="..\common\tv_filters\NTSCFilter.hxx">
-      <Filter>Header Files</Filter>
-    </ClInclude>
-    <ClInclude Include="..\emucore\CartCTY.hxx">
-      <Filter>Header Files\emucore</Filter>
-    </ClInclude>
-    <ClInclude Include="..\emucore\CartCTYTunes.hxx">
-      <Filter>Header Files\emucore</Filter>
-    </ClInclude>
-    <ClInclude Include="..\common\FSNodeFactory.hxx">
-      <Filter>Header Files</Filter>
-    </ClInclude>
-    <ClInclude Include="..\common\FSNodeZIP.hxx">
-      <Filter>Header Files</Filter>
-    </ClInclude>
-    <ClInclude Include="FSNodeWINDOWS.hxx">
-      <Filter>Header Files</Filter>
-    </ClInclude>
-    <ClInclude Include="..\common\ZipHandler.hxx">
-      <Filter>Header Files</Filter>
-    </ClInclude>
-    <ClInclude Include="..\debugger\gui\Cart2KWidget.hxx">
-      <Filter>Header Files\debugger</Filter>
-    </ClInclude>
-    <ClInclude Include="..\debugger\gui\Cart3EWidget.hxx">
-      <Filter>Header Files\debugger</Filter>
-    </ClInclude>
-    <ClInclude Include="..\debugger\gui\Cart3FWidget.hxx">
-      <Filter>Header Files\debugger</Filter>
-    </ClInclude>
-    <ClInclude Include="..\debugger\gui\Cart4A50Widget.hxx">
-      <Filter>Header Files\debugger</Filter>
-    </ClInclude>
-    <ClInclude Include="..\debugger\gui\Cart4KWidget.hxx">
-      <Filter>Header Files\debugger</Filter>
-    </ClInclude>
-    <ClInclude Include="..\debugger\gui\Cart0840Widget.hxx">
-      <Filter>Header Files\debugger</Filter>
-    </ClInclude>
-    <ClInclude Include="..\debugger\gui\CartARWidget.hxx">
-      <Filter>Header Files\debugger</Filter>
-    </ClInclude>
-    <ClInclude Include="..\debugger\gui\CartCMWidget.hxx">
-      <Filter>Header Files\debugger</Filter>
-    </ClInclude>
-    <ClInclude Include="..\debugger\gui\CartCTYWidget.hxx">
-      <Filter>Header Files\debugger</Filter>
-    </ClInclude>
-    <ClInclude Include="..\debugger\gui\CartCVWidget.hxx">
-      <Filter>Header Files\debugger</Filter>
-    </ClInclude>
-    <ClInclude Include="..\debugger\gui\CartDebugWidget.hxx">
-      <Filter>Header Files\debugger</Filter>
-    </ClInclude>
-    <ClInclude Include="..\debugger\gui\CartDPCPlusWidget.hxx">
-      <Filter>Header Files\debugger</Filter>
-    </ClInclude>
-    <ClInclude Include="..\debugger\gui\CartDPCWidget.hxx">
-      <Filter>Header Files\debugger</Filter>
-    </ClInclude>
-    <ClInclude Include="..\debugger\gui\CartE0Widget.hxx">
-      <Filter>Header Files\debugger</Filter>
-    </ClInclude>
-    <ClInclude Include="..\debugger\gui\CartE7Widget.hxx">
-      <Filter>Header Files\debugger</Filter>
-    </ClInclude>
-    <ClInclude Include="..\debugger\gui\CartEFSCWidget.hxx">
-      <Filter>Header Files\debugger</Filter>
-    </ClInclude>
-    <ClInclude Include="..\debugger\gui\CartEFWidget.hxx">
-      <Filter>Header Files\debugger</Filter>
-    </ClInclude>
-    <ClInclude Include="..\debugger\gui\CartF0Widget.hxx">
-      <Filter>Header Files\debugger</Filter>
-    </ClInclude>
-    <ClInclude Include="..\debugger\gui\CartF4SCWidget.hxx">
-      <Filter>Header Files\debugger</Filter>
-    </ClInclude>
-    <ClInclude Include="..\debugger\gui\CartF4Widget.hxx">
-      <Filter>Header Files\debugger</Filter>
-    </ClInclude>
-    <ClInclude Include="..\debugger\gui\CartF6SCWidget.hxx">
-      <Filter>Header Files\debugger</Filter>
-    </ClInclude>
-    <ClInclude Include="..\debugger\gui\CartF6Widget.hxx">
-      <Filter>Header Files\debugger</Filter>
-    </ClInclude>
-    <ClInclude Include="..\debugger\gui\CartF8SCWidget.hxx">
-      <Filter>Header Files\debugger</Filter>
-    </ClInclude>
-    <ClInclude Include="..\debugger\gui\CartF8Widget.hxx">
-      <Filter>Header Files\debugger</Filter>
-    </ClInclude>
-    <ClInclude Include="..\debugger\gui\CartFA2Widget.hxx">
-      <Filter>Header Files\debugger</Filter>
-    </ClInclude>
-    <ClInclude Include="..\debugger\gui\CartFAWidget.hxx">
-      <Filter>Header Files\debugger</Filter>
-    </ClInclude>
-    <ClInclude Include="..\debugger\gui\CartFEWidget.hxx">
-      <Filter>Header Files\debugger</Filter>
-    </ClInclude>
-    <ClInclude Include="..\debugger\gui\CartSBWidget.hxx">
-      <Filter>Header Files\debugger</Filter>
-    </ClInclude>
-    <ClInclude Include="..\debugger\gui\CartUAWidget.hxx">
-      <Filter>Header Files\debugger</Filter>
-    </ClInclude>
-    <ClInclude Include="..\debugger\gui\CartX07Widget.hxx">
-      <Filter>Header Files\debugger</Filter>
-    </ClInclude>
-    <ClInclude Include="..\gui\FileListWidget.hxx">
-      <Filter>Header Files\gui</Filter>
-    </ClInclude>
-    <ClInclude Include="..\common\Variant.hxx">
-      <Filter>Header Files</Filter>
-    </ClInclude>
-    <ClInclude Include="..\debugger\gui\RomListSettings.hxx">
-      <Filter>Header Files\debugger</Filter>
-    </ClInclude>
-    <ClInclude Include="..\gui\SnapshotDialog.hxx">
-      <Filter>Header Files\gui</Filter>
-    </ClInclude>
-    <ClInclude Include="..\common\Base.hxx">
-      <Filter>Header Files</Filter>
-    </ClInclude>
-    <ClInclude Include="..\gui\ConsoleMediumFont.hxx">
-      <Filter>Header Files\gui</Filter>
-    </ClInclude>
-    <ClInclude Include="..\gui\ConsoleBFont.hxx">
-      <Filter>Header Files\gui</Filter>
-    </ClInclude>
-    <ClInclude Include="..\gui\ConsoleMediumBFont.hxx">
-      <Filter>Header Files\gui</Filter>
-    </ClInclude>
-    <ClInclude Include="..\emucore\Cart4KSC.hxx">
-      <Filter>Header Files\emucore</Filter>
-    </ClInclude>
-    <ClInclude Include="..\emucore\CartBF.hxx">
-      <Filter>Header Files\emucore</Filter>
-    </ClInclude>
-    <ClInclude Include="..\emucore\CartBFSC.hxx">
-      <Filter>Header Files\emucore</Filter>
-    </ClInclude>
-    <ClInclude Include="..\emucore\CartDF.hxx">
-      <Filter>Header Files\emucore</Filter>
-    </ClInclude>
-    <ClInclude Include="..\emucore\CartDFSC.hxx">
-      <Filter>Header Files\emucore</Filter>
-    </ClInclude>
-    <ClInclude Include="..\debugger\gui\Cart4KSCWidget.hxx">
-      <Filter>Header Files\debugger</Filter>
-    </ClInclude>
-    <ClInclude Include="..\debugger\gui\CartBFSCWidget.hxx">
-      <Filter>Header Files\debugger</Filter>
-    </ClInclude>
-    <ClInclude Include="..\debugger\gui\CartBFWidget.hxx">
-      <Filter>Header Files\debugger</Filter>
-    </ClInclude>
-    <ClInclude Include="..\debugger\gui\CartDFSCWidget.hxx">
-      <Filter>Header Files\debugger</Filter>
-    </ClInclude>
-    <ClInclude Include="..\debugger\gui\CartDFWidget.hxx">
-      <Filter>Header Files\debugger</Filter>
-    </ClInclude>
-    <ClInclude Include="..\common\EventHandlerSDL2.hxx">
-      <Filter>Header Files</Filter>
-    </ClInclude>
-    <ClInclude Include="..\emucore\FBSurface.hxx">
-      <Filter>Header Files\emucore</Filter>
-    </ClInclude>
-    <ClInclude Include="..\emucore\TIASurface.hxx">
-      <Filter>Header Files\emucore</Filter>
-    </ClInclude>
-    <ClInclude Include="..\emucore\CartDASH.hxx">
-      <Filter>Header Files\emucore</Filter>
-    </ClInclude>
-    <ClInclude Include="..\debugger\gui\CartRamWidget.hxx">
-      <Filter>Header Files\debugger</Filter>
-    </ClInclude>
-    <ClInclude Include="..\debugger\gui\AtariVoxWidget.hxx">
-      <Filter>Header Files\debugger</Filter>
-    </ClInclude>
-    <ClInclude Include="..\debugger\gui\SaveKeyWidget.hxx">
-      <Filter>Header Files\debugger</Filter>
-    </ClInclude>
-    <ClInclude Include="..\debugger\gui\CartDASHWidget.hxx">
-      <Filter>Header Files\debugger</Filter>
-    </ClInclude>
-    <ClInclude Include="..\emucore\CartMDM.hxx">
-      <Filter>Header Files\emucore</Filter>
-    </ClInclude>
-    <ClInclude Include="..\debugger\gui\CartMDMWidget.hxx">
-      <Filter>Header Files\debugger</Filter>
-    </ClInclude>
-    <ClInclude Include="..\common\Vec.hxx">
-      <Filter>Header Files</Filter>
-    </ClInclude>
-    <ClInclude Include="..\common\MediaFactory.hxx">
-      <Filter>Header Files</Filter>
-    </ClInclude>
-    <ClInclude Include="..\emucore\CartWD.hxx">
-      <Filter>Header Files\emucore</Filter>
-    </ClInclude>
-    <ClInclude Include="..\debugger\gui\CartWDWidget.hxx">
-      <Filter>Header Files\debugger</Filter>
-    </ClInclude>
-    <ClInclude Include="..\gui\JoystickDialog.hxx">
-      <Filter>Header Files\gui</Filter>
-    </ClInclude>
-    <ClInclude Include="..\debugger\gui\RiotRamWidget.hxx">
-      <Filter>Header Files\debugger</Filter>
-    </ClInclude>
-    <ClInclude Include="..\debugger\gui\CartCVPlusWidget.hxx">
-      <Filter>Header Files\debugger</Filter>
-    </ClInclude>
-    <ClInclude Include="..\emucore\CartCVPlus.hxx">
-      <Filter>Header Files\emucore</Filter>
-    </ClInclude>
-    <ClInclude Include="..\debugger\gui\Cart3EPlusWidget.hxx">
-      <Filter>Header Files\debugger</Filter>
-    </ClInclude>
-    <ClInclude Include="..\emucore\Cart3EPlus.hxx">
-      <Filter>Header Files\emucore</Filter>
-    </ClInclude>
-    <ClInclude Include="..\emucore\tia\Background.hxx">
-      <Filter>Header Files\emucore\tia</Filter>
-    </ClInclude>
-    <ClInclude Include="..\emucore\tia\Ball.hxx">
-      <Filter>Header Files\emucore\tia</Filter>
-    </ClInclude>
-    <ClInclude Include="..\emucore\tia\DelayQueue.hxx">
-      <Filter>Header Files\emucore\tia</Filter>
-    </ClInclude>
-    <ClInclude Include="..\emucore\tia\DelayQueueMember.hxx">
-      <Filter>Header Files\emucore\tia</Filter>
-    </ClInclude>
-    <ClInclude Include="..\emucore\tia\DrawCounterDecodes.hxx">
-      <Filter>Header Files\emucore\tia</Filter>
-    </ClInclude>
-    <ClInclude Include="..\emucore\tia\FrameManager.hxx">
-      <Filter>Header Files\emucore\tia</Filter>
-    </ClInclude>
-    <ClInclude Include="..\emucore\tia\LatchedInput.hxx">
-      <Filter>Header Files\emucore\tia</Filter>
-    </ClInclude>
-    <ClInclude Include="..\emucore\tia\Missile.hxx">
-      <Filter>Header Files\emucore\tia</Filter>
-    </ClInclude>
-    <ClInclude Include="..\emucore\tia\PaddleReader.hxx">
-      <Filter>Header Files\emucore\tia</Filter>
-    </ClInclude>
-    <ClInclude Include="..\emucore\tia\Player.hxx">
-      <Filter>Header Files\emucore\tia</Filter>
-    </ClInclude>
-    <ClInclude Include="..\emucore\tia\Playfield.hxx">
-      <Filter>Header Files\emucore\tia</Filter>
-    </ClInclude>
-    <ClInclude Include="..\emucore\tia\TIA.hxx">
-      <Filter>Header Files\emucore\tia</Filter>
-    </ClInclude>
-    <ClInclude Include="..\emucore\tia\VblankManager.hxx">
-      <Filter>Header Files\emucore\tia</Filter>
-    </ClInclude>
-    <ClInclude Include="..\emucore\AmigaMouse.hxx">
-      <Filter>Header Files\emucore</Filter>
-    </ClInclude>
-    <ClInclude Include="..\emucore\AtariMouse.hxx">
-      <Filter>Header Files\emucore</Filter>
-    </ClInclude>
-    <ClInclude Include="..\emucore\TrakBall.hxx">
-      <Filter>Header Files\emucore</Filter>
-    </ClInclude>
-    <ClInclude Include="..\emucore\tia\FrameLayout.hxx">
-      <Filter>Header Files\emucore\tia</Filter>
-    </ClInclude>
-    <ClInclude Include="..\emucore\CartBUS.hxx">
-      <Filter>Header Files\emucore</Filter>
-    </ClInclude>
-    <ClInclude Include="..\emucore\CartCDF.hxx">
-      <Filter>Header Files\emucore</Filter>
-    </ClInclude>
-    <ClInclude Include="..\debugger\gui\CartBUSWidget.hxx">
-      <Filter>Header Files\debugger</Filter>
-    </ClInclude>
-    <ClInclude Include="..\debugger\gui\CartCDFWidget.hxx">
-      <Filter>Header Files\debugger</Filter>
-    </ClInclude>
-    <ClInclude Include="..\debugger\gui\DelayQueueWidget.hxx">
-      <Filter>Header Files\debugger</Filter>
-    </ClInclude>
-    <ClInclude Include="..\emucore\tia\DelayQueueIterator.hxx">
-      <Filter>Header Files\emucore\tia</Filter>
-    </ClInclude>
-    <ClInclude Include="..\emucore\tia\DelayQueueIteratorImpl.hxx">
-      <Filter>Header Files\emucore\tia</Filter>
-    </ClInclude>
-    <ClInclude Include="..\common\tv_filters\AtariNTSC.hxx">
-      <Filter>Header Files</Filter>
-    </ClInclude>
-    <ClInclude Include="..\emucore\BSType.hxx">
-      <Filter>Header Files\emucore</Filter>
-    </ClInclude>
-    <ClInclude Include="..\emucore\CartDetector.hxx">
-      <Filter>Header Files\emucore</Filter>
-    </ClInclude>
-    <ClInclude Include="..\gui\ColorWidget.hxx">
-      <Filter>Header Files\gui</Filter>
-    </ClInclude>
-    <ClInclude Include="..\emucore\PointingDevice.hxx">
-      <Filter>Header Files\emucore</Filter>
-    </ClInclude>
-    <ClInclude Include="..\common\RewindManager.hxx">
-      <Filter>Header Files</Filter>
-    </ClInclude>
-    <ClInclude Include="..\common\StateManager.hxx">
-      <Filter>Header Files</Filter>
-    </ClInclude>
-    <ClInclude Include="..\debugger\gui\AmigaMouseWidget.hxx">
-      <Filter>Header Files\debugger</Filter>
-    </ClInclude>
-    <ClInclude Include="..\debugger\gui\AtariMouseWidget.hxx">
-      <Filter>Header Files\debugger</Filter>
-    </ClInclude>
-    <ClInclude Include="..\debugger\gui\FlashWidget.hxx">
-      <Filter>Header Files\debugger</Filter>
-    </ClInclude>
-    <ClInclude Include="..\debugger\gui\PointingDeviceWidget.hxx">
-      <Filter>Header Files\debugger</Filter>
-    </ClInclude>
-    <ClInclude Include="..\debugger\gui\TrakBallWidget.hxx">
-      <Filter>Header Files\debugger</Filter>
-    </ClInclude>
-<<<<<<< HEAD
-    <ClInclude Include="..\debugger\TrapArray.hxx">
-      <Filter>Header Files\debugger</Filter>
-=======
-    <ClInclude Include="..\common\LinkedObjectPool.hxx">
-      <Filter>Header Files</Filter>
->>>>>>> 5f2e3834
-    </ClInclude>
-  </ItemGroup>
-  <ItemGroup>
-    <None Include="stella.ico">
-      <Filter>Resource Files</Filter>
-    </None>
-  </ItemGroup>
-  <ItemGroup>
-    <ResourceCompile Include="stella.rc">
-      <Filter>Resource Files</Filter>
-    </ResourceCompile>
-  </ItemGroup>
+﻿<?xml version="1.0" encoding="utf-8"?>
+<Project ToolsVersion="4.0" xmlns="http://schemas.microsoft.com/developer/msbuild/2003">
+  <ItemGroup>
+    <Filter Include="Source Files">
+      <UniqueIdentifier>{4FC737F1-C7A5-4376-A066-2A32D752A2FF}</UniqueIdentifier>
+      <Extensions>cpp;c;cxx;def;odl;idl;hpj;bat;asm;asmx</Extensions>
+    </Filter>
+    <Filter Include="Source Files\emucore">
+      <UniqueIdentifier>{5188eb42-0dec-46ba-b181-46760495045d}</UniqueIdentifier>
+    </Filter>
+    <Filter Include="Source Files\cheat">
+      <UniqueIdentifier>{668555cd-5471-4274-8f88-ada71c1994ec}</UniqueIdentifier>
+    </Filter>
+    <Filter Include="Source Files\debugger">
+      <UniqueIdentifier>{65430770-f470-43b9-b3ee-0fb9c1b1048d}</UniqueIdentifier>
+    </Filter>
+    <Filter Include="Source Files\gui">
+      <UniqueIdentifier>{e031c7d2-674c-472b-9a04-70707ac75a7e}</UniqueIdentifier>
+    </Filter>
+    <Filter Include="Source Files\zlib">
+      <UniqueIdentifier>{31501e98-40f8-4bcd-bf6f-52b133725061}</UniqueIdentifier>
+    </Filter>
+    <Filter Include="Source Files\libpng">
+      <UniqueIdentifier>{9ca218eb-55db-44fa-abba-f20cf9d69d48}</UniqueIdentifier>
+    </Filter>
+    <Filter Include="Header Files">
+      <UniqueIdentifier>{93995380-89BD-4b04-88EB-625FBE52EBFB}</UniqueIdentifier>
+      <Extensions>h;hpp;hxx;hm;inl;inc;xsd</Extensions>
+    </Filter>
+    <Filter Include="Header Files\emucore">
+      <UniqueIdentifier>{fe8200d9-0cf5-4591-8a11-74b7ac2d9095}</UniqueIdentifier>
+    </Filter>
+    <Filter Include="Header Files\debugger">
+      <UniqueIdentifier>{6e05e22d-63c1-469a-abd6-0c768e73f573}</UniqueIdentifier>
+    </Filter>
+    <Filter Include="Header Files\cheat">
+      <UniqueIdentifier>{22234c67-4cb3-43d1-ab09-94b81fc02aed}</UniqueIdentifier>
+    </Filter>
+    <Filter Include="Header Files\gui">
+      <UniqueIdentifier>{ccb2b3e4-7db7-4397-8160-5a68059c656e}</UniqueIdentifier>
+    </Filter>
+    <Filter Include="Header Files\zlib">
+      <UniqueIdentifier>{6ae0e432-d0ce-419a-8909-bc4c03fc0e23}</UniqueIdentifier>
+    </Filter>
+    <Filter Include="Header Files\libpng">
+      <UniqueIdentifier>{b4ef4876-8f8c-4035-bc4a-0cbdbe2a5a44}</UniqueIdentifier>
+    </Filter>
+    <Filter Include="Resource Files">
+      <UniqueIdentifier>{67DA6AB6-F800-4c08-8B7A-83BB121AAD01}</UniqueIdentifier>
+      <Extensions>rc;ico;cur;bmp;dlg;rc2;rct;bin;rgs;gif;jpg;jpeg;jpe;resx</Extensions>
+    </Filter>
+    <Filter Include="Header Files\emucore\tia">
+      <UniqueIdentifier>{81542c6c-60bf-4329-8243-f5caad4deffa}</UniqueIdentifier>
+    </Filter>
+    <Filter Include="Source Files\emucore\tia">
+      <UniqueIdentifier>{ffa3642d-aa8a-43a5-8ac5-acd8878dd091}</UniqueIdentifier>
+    </Filter>
+  </ItemGroup>
+  <ItemGroup>
+    <ClCompile Include="..\common\FrameBufferSDL2.cxx">
+      <Filter>Source Files</Filter>
+    </ClCompile>
+    <ClCompile Include="FSNodeWINDOWS.cxx">
+      <Filter>Source Files</Filter>
+    </ClCompile>
+    <ClCompile Include="OSystemWINDOWS.cxx">
+      <Filter>Source Files</Filter>
+    </ClCompile>
+    <ClCompile Include="..\common\PNGLibrary.cxx">
+      <Filter>Source Files</Filter>
+    </ClCompile>
+    <ClCompile Include="SerialPortWINDOWS.cxx">
+      <Filter>Source Files</Filter>
+    </ClCompile>
+    <ClCompile Include="SettingsWINDOWS.cxx">
+      <Filter>Source Files</Filter>
+    </ClCompile>
+    <ClCompile Include="..\common\SoundSDL2.cxx">
+      <Filter>Source Files</Filter>
+    </ClCompile>
+    <ClCompile Include="..\emucore\AtariVox.cxx">
+      <Filter>Source Files\emucore</Filter>
+    </ClCompile>
+    <ClCompile Include="..\emucore\Booster.cxx">
+      <Filter>Source Files\emucore</Filter>
+    </ClCompile>
+    <ClCompile Include="..\emucore\Cart.cxx">
+      <Filter>Source Files\emucore</Filter>
+    </ClCompile>
+    <ClCompile Include="..\emucore\Cart0840.cxx">
+      <Filter>Source Files\emucore</Filter>
+    </ClCompile>
+    <ClCompile Include="..\emucore\Cart2K.cxx">
+      <Filter>Source Files\emucore</Filter>
+    </ClCompile>
+    <ClCompile Include="..\emucore\Cart3E.cxx">
+      <Filter>Source Files\emucore</Filter>
+    </ClCompile>
+    <ClCompile Include="..\emucore\Cart3F.cxx">
+      <Filter>Source Files\emucore</Filter>
+    </ClCompile>
+    <ClCompile Include="..\emucore\Cart4A50.cxx">
+      <Filter>Source Files\emucore</Filter>
+    </ClCompile>
+    <ClCompile Include="..\emucore\Cart4K.cxx">
+      <Filter>Source Files\emucore</Filter>
+    </ClCompile>
+    <ClCompile Include="..\emucore\CartAR.cxx">
+      <Filter>Source Files\emucore</Filter>
+    </ClCompile>
+    <ClCompile Include="..\emucore\CartCV.cxx">
+      <Filter>Source Files\emucore</Filter>
+    </ClCompile>
+    <ClCompile Include="..\emucore\CartDPC.cxx">
+      <Filter>Source Files\emucore</Filter>
+    </ClCompile>
+    <ClCompile Include="..\emucore\CartDPCPlus.cxx">
+      <Filter>Source Files\emucore</Filter>
+    </ClCompile>
+    <ClCompile Include="..\emucore\CartE0.cxx">
+      <Filter>Source Files\emucore</Filter>
+    </ClCompile>
+    <ClCompile Include="..\emucore\CartE7.cxx">
+      <Filter>Source Files\emucore</Filter>
+    </ClCompile>
+    <ClCompile Include="..\emucore\CartEF.cxx">
+      <Filter>Source Files\emucore</Filter>
+    </ClCompile>
+    <ClCompile Include="..\emucore\CartEFSC.cxx">
+      <Filter>Source Files\emucore</Filter>
+    </ClCompile>
+    <ClCompile Include="..\emucore\CartF0.cxx">
+      <Filter>Source Files\emucore</Filter>
+    </ClCompile>
+    <ClCompile Include="..\emucore\CartF4.cxx">
+      <Filter>Source Files\emucore</Filter>
+    </ClCompile>
+    <ClCompile Include="..\emucore\CartF4SC.cxx">
+      <Filter>Source Files\emucore</Filter>
+    </ClCompile>
+    <ClCompile Include="..\emucore\CartF6.cxx">
+      <Filter>Source Files\emucore</Filter>
+    </ClCompile>
+    <ClCompile Include="..\emucore\CartF6SC.cxx">
+      <Filter>Source Files\emucore</Filter>
+    </ClCompile>
+    <ClCompile Include="..\emucore\CartF8.cxx">
+      <Filter>Source Files\emucore</Filter>
+    </ClCompile>
+    <ClCompile Include="..\emucore\CartF8SC.cxx">
+      <Filter>Source Files\emucore</Filter>
+    </ClCompile>
+    <ClCompile Include="..\emucore\CartFA.cxx">
+      <Filter>Source Files\emucore</Filter>
+    </ClCompile>
+    <ClCompile Include="..\emucore\CartFE.cxx">
+      <Filter>Source Files\emucore</Filter>
+    </ClCompile>
+    <ClCompile Include="..\emucore\CartSB.cxx">
+      <Filter>Source Files\emucore</Filter>
+    </ClCompile>
+    <ClCompile Include="..\emucore\CartUA.cxx">
+      <Filter>Source Files\emucore</Filter>
+    </ClCompile>
+    <ClCompile Include="..\emucore\CartX07.cxx">
+      <Filter>Source Files\emucore</Filter>
+    </ClCompile>
+    <ClCompile Include="..\emucore\Console.cxx">
+      <Filter>Source Files\emucore</Filter>
+    </ClCompile>
+    <ClCompile Include="..\emucore\Control.cxx">
+      <Filter>Source Files\emucore</Filter>
+    </ClCompile>
+    <ClCompile Include="..\emucore\Driving.cxx">
+      <Filter>Source Files\emucore</Filter>
+    </ClCompile>
+    <ClCompile Include="..\emucore\EventHandler.cxx">
+      <Filter>Source Files\emucore</Filter>
+    </ClCompile>
+    <ClCompile Include="..\emucore\FrameBuffer.cxx">
+      <Filter>Source Files\emucore</Filter>
+    </ClCompile>
+    <ClCompile Include="..\emucore\FSNode.cxx">
+      <Filter>Source Files\emucore</Filter>
+    </ClCompile>
+    <ClCompile Include="..\emucore\Genesis.cxx">
+      <Filter>Source Files\emucore</Filter>
+    </ClCompile>
+    <ClCompile Include="..\emucore\Joystick.cxx">
+      <Filter>Source Files\emucore</Filter>
+    </ClCompile>
+    <ClCompile Include="..\emucore\Keyboard.cxx">
+      <Filter>Source Files\emucore</Filter>
+    </ClCompile>
+    <ClCompile Include="..\emucore\KidVid.cxx">
+      <Filter>Source Files\emucore</Filter>
+    </ClCompile>
+    <ClCompile Include="..\emucore\M6502.cxx">
+      <Filter>Source Files\emucore</Filter>
+    </ClCompile>
+    <ClCompile Include="..\emucore\M6532.cxx">
+      <Filter>Source Files\emucore</Filter>
+    </ClCompile>
+    <ClCompile Include="..\emucore\MD5.cxx">
+      <Filter>Source Files\emucore</Filter>
+    </ClCompile>
+    <ClCompile Include="..\emucore\MT24LC256.cxx">
+      <Filter>Source Files\emucore</Filter>
+    </ClCompile>
+    <ClCompile Include="..\emucore\OSystem.cxx">
+      <Filter>Source Files\emucore</Filter>
+    </ClCompile>
+    <ClCompile Include="..\emucore\Paddles.cxx">
+      <Filter>Source Files\emucore</Filter>
+    </ClCompile>
+    <ClCompile Include="..\emucore\Props.cxx">
+      <Filter>Source Files\emucore</Filter>
+    </ClCompile>
+    <ClCompile Include="..\emucore\PropsSet.cxx">
+      <Filter>Source Files\emucore</Filter>
+    </ClCompile>
+    <ClCompile Include="..\emucore\SaveKey.cxx">
+      <Filter>Source Files\emucore</Filter>
+    </ClCompile>
+    <ClCompile Include="..\emucore\Serializer.cxx">
+      <Filter>Source Files\emucore</Filter>
+    </ClCompile>
+    <ClCompile Include="..\emucore\Settings.cxx">
+      <Filter>Source Files\emucore</Filter>
+    </ClCompile>
+    <ClCompile Include="..\emucore\Switches.cxx">
+      <Filter>Source Files\emucore</Filter>
+    </ClCompile>
+    <ClCompile Include="..\emucore\System.cxx">
+      <Filter>Source Files\emucore</Filter>
+    </ClCompile>
+    <ClCompile Include="..\emucore\Thumbulator.cxx">
+      <Filter>Source Files\emucore</Filter>
+    </ClCompile>
+    <ClCompile Include="..\emucore\TIASnd.cxx">
+      <Filter>Source Files\emucore</Filter>
+    </ClCompile>
+    <ClCompile Include="..\cheat\BankRomCheat.cxx">
+      <Filter>Source Files\cheat</Filter>
+    </ClCompile>
+    <ClCompile Include="..\cheat\CheatCodeDialog.cxx">
+      <Filter>Source Files\cheat</Filter>
+    </ClCompile>
+    <ClCompile Include="..\cheat\CheatManager.cxx">
+      <Filter>Source Files\cheat</Filter>
+    </ClCompile>
+    <ClCompile Include="..\cheat\CheetahCheat.cxx">
+      <Filter>Source Files\cheat</Filter>
+    </ClCompile>
+    <ClCompile Include="..\cheat\RamCheat.cxx">
+      <Filter>Source Files\cheat</Filter>
+    </ClCompile>
+    <ClCompile Include="..\debugger\gui\AudioWidget.cxx">
+      <Filter>Source Files\debugger</Filter>
+    </ClCompile>
+    <ClCompile Include="..\debugger\CartDebug.cxx">
+      <Filter>Source Files\debugger</Filter>
+    </ClCompile>
+    <ClCompile Include="..\debugger\CpuDebug.cxx">
+      <Filter>Source Files\debugger</Filter>
+    </ClCompile>
+    <ClCompile Include="..\debugger\gui\CpuWidget.cxx">
+      <Filter>Source Files\debugger</Filter>
+    </ClCompile>
+    <ClCompile Include="..\debugger\gui\DataGridOpsWidget.cxx">
+      <Filter>Source Files\debugger</Filter>
+    </ClCompile>
+    <ClCompile Include="..\debugger\gui\DataGridWidget.cxx">
+      <Filter>Source Files\debugger</Filter>
+    </ClCompile>
+    <ClCompile Include="..\debugger\Debugger.cxx">
+      <Filter>Source Files\debugger</Filter>
+    </ClCompile>
+    <ClCompile Include="..\debugger\gui\DebuggerDialog.cxx">
+      <Filter>Source Files\debugger</Filter>
+    </ClCompile>
+    <ClCompile Include="..\debugger\DebuggerParser.cxx">
+      <Filter>Source Files\debugger</Filter>
+    </ClCompile>
+    <ClCompile Include="..\debugger\DiStella.cxx">
+      <Filter>Source Files\debugger</Filter>
+    </ClCompile>
+    <ClCompile Include="..\debugger\gui\PromptWidget.cxx">
+      <Filter>Source Files\debugger</Filter>
+    </ClCompile>
+    <ClCompile Include="..\debugger\gui\RamWidget.cxx">
+      <Filter>Source Files\debugger</Filter>
+    </ClCompile>
+    <ClCompile Include="..\debugger\RiotDebug.cxx">
+      <Filter>Source Files\debugger</Filter>
+    </ClCompile>
+    <ClCompile Include="..\debugger\gui\RiotWidget.cxx">
+      <Filter>Source Files\debugger</Filter>
+    </ClCompile>
+    <ClCompile Include="..\debugger\gui\RomListWidget.cxx">
+      <Filter>Source Files\debugger</Filter>
+    </ClCompile>
+    <ClCompile Include="..\debugger\gui\RomWidget.cxx">
+      <Filter>Source Files\debugger</Filter>
+    </ClCompile>
+    <ClCompile Include="..\debugger\TIADebug.cxx">
+      <Filter>Source Files\debugger</Filter>
+    </ClCompile>
+    <ClCompile Include="..\debugger\gui\TiaInfoWidget.cxx">
+      <Filter>Source Files\debugger</Filter>
+    </ClCompile>
+    <ClCompile Include="..\debugger\gui\TiaOutputWidget.cxx">
+      <Filter>Source Files\debugger</Filter>
+    </ClCompile>
+    <ClCompile Include="..\debugger\gui\TiaWidget.cxx">
+      <Filter>Source Files\debugger</Filter>
+    </ClCompile>
+    <ClCompile Include="..\debugger\gui\TiaZoomWidget.cxx">
+      <Filter>Source Files\debugger</Filter>
+    </ClCompile>
+    <ClCompile Include="..\debugger\gui\ToggleBitWidget.cxx">
+      <Filter>Source Files\debugger</Filter>
+    </ClCompile>
+    <ClCompile Include="..\debugger\gui\TogglePixelWidget.cxx">
+      <Filter>Source Files\debugger</Filter>
+    </ClCompile>
+    <ClCompile Include="..\debugger\gui\ToggleWidget.cxx">
+      <Filter>Source Files\debugger</Filter>
+    </ClCompile>
+    <ClCompile Include="..\yacc\YaccParser.cxx">
+      <Filter>Source Files\debugger</Filter>
+    </ClCompile>
+    <ClCompile Include="..\gui\AboutDialog.cxx">
+      <Filter>Source Files\gui</Filter>
+    </ClCompile>
+    <ClCompile Include="..\gui\AudioDialog.cxx">
+      <Filter>Source Files\gui</Filter>
+    </ClCompile>
+    <ClCompile Include="..\gui\BrowserDialog.cxx">
+      <Filter>Source Files\gui</Filter>
+    </ClCompile>
+    <ClCompile Include="..\gui\CheckListWidget.cxx">
+      <Filter>Source Files\gui</Filter>
+    </ClCompile>
+    <ClCompile Include="..\gui\ComboDialog.cxx">
+      <Filter>Source Files\gui</Filter>
+    </ClCompile>
+    <ClCompile Include="..\gui\CommandDialog.cxx">
+      <Filter>Source Files\gui</Filter>
+    </ClCompile>
+    <ClCompile Include="..\gui\CommandMenu.cxx">
+      <Filter>Source Files\gui</Filter>
+    </ClCompile>
+    <ClCompile Include="..\gui\ContextMenu.cxx">
+      <Filter>Source Files\gui</Filter>
+    </ClCompile>
+    <ClCompile Include="..\gui\Dialog.cxx">
+      <Filter>Source Files\gui</Filter>
+    </ClCompile>
+    <ClCompile Include="..\gui\DialogContainer.cxx">
+      <Filter>Source Files\gui</Filter>
+    </ClCompile>
+    <ClCompile Include="..\gui\EditableWidget.cxx">
+      <Filter>Source Files\gui</Filter>
+    </ClCompile>
+    <ClCompile Include="..\gui\EditTextWidget.cxx">
+      <Filter>Source Files\gui</Filter>
+    </ClCompile>
+    <ClCompile Include="..\gui\EventMappingWidget.cxx">
+      <Filter>Source Files\gui</Filter>
+    </ClCompile>
+    <ClCompile Include="..\gui\ConfigPathDialog.cxx">
+      <Filter>Source Files\gui</Filter>
+    </ClCompile>
+    <ClCompile Include="..\gui\Font.cxx">
+      <Filter>Source Files\gui</Filter>
+    </ClCompile>
+    <ClCompile Include="..\gui\GameInfoDialog.cxx">
+      <Filter>Source Files\gui</Filter>
+    </ClCompile>
+    <ClCompile Include="..\gui\GameList.cxx">
+      <Filter>Source Files\gui</Filter>
+    </ClCompile>
+    <ClCompile Include="..\gui\GlobalPropsDialog.cxx">
+      <Filter>Source Files\gui</Filter>
+    </ClCompile>
+    <ClCompile Include="..\gui\HelpDialog.cxx">
+      <Filter>Source Files\gui</Filter>
+    </ClCompile>
+    <ClCompile Include="..\gui\InputDialog.cxx">
+      <Filter>Source Files\gui</Filter>
+    </ClCompile>
+    <ClCompile Include="..\gui\InputTextDialog.cxx">
+      <Filter>Source Files\gui</Filter>
+    </ClCompile>
+    <ClCompile Include="..\gui\Launcher.cxx">
+      <Filter>Source Files\gui</Filter>
+    </ClCompile>
+    <ClCompile Include="..\gui\LauncherDialog.cxx">
+      <Filter>Source Files\gui</Filter>
+    </ClCompile>
+    <ClCompile Include="..\gui\LauncherFilterDialog.cxx">
+      <Filter>Source Files\gui</Filter>
+    </ClCompile>
+    <ClCompile Include="..\gui\ListWidget.cxx">
+      <Filter>Source Files\gui</Filter>
+    </ClCompile>
+    <ClCompile Include="..\gui\Menu.cxx">
+      <Filter>Source Files\gui</Filter>
+    </ClCompile>
+    <ClCompile Include="..\gui\MessageBox.cxx">
+      <Filter>Source Files\gui</Filter>
+    </ClCompile>
+    <ClCompile Include="..\gui\OptionsDialog.cxx">
+      <Filter>Source Files\gui</Filter>
+    </ClCompile>
+    <ClCompile Include="..\gui\PopUpWidget.cxx">
+      <Filter>Source Files\gui</Filter>
+    </ClCompile>
+    <ClCompile Include="..\gui\ProgressDialog.cxx">
+      <Filter>Source Files\gui</Filter>
+    </ClCompile>
+    <ClCompile Include="..\gui\RomAuditDialog.cxx">
+      <Filter>Source Files\gui</Filter>
+    </ClCompile>
+    <ClCompile Include="..\gui\RomInfoWidget.cxx">
+      <Filter>Source Files\gui</Filter>
+    </ClCompile>
+    <ClCompile Include="..\gui\ScrollBarWidget.cxx">
+      <Filter>Source Files\gui</Filter>
+    </ClCompile>
+    <ClCompile Include="..\gui\StringListWidget.cxx">
+      <Filter>Source Files\gui</Filter>
+    </ClCompile>
+    <ClCompile Include="..\gui\TabWidget.cxx">
+      <Filter>Source Files\gui</Filter>
+    </ClCompile>
+    <ClCompile Include="..\gui\UIDialog.cxx">
+      <Filter>Source Files\gui</Filter>
+    </ClCompile>
+    <ClCompile Include="..\gui\VideoDialog.cxx">
+      <Filter>Source Files\gui</Filter>
+    </ClCompile>
+    <ClCompile Include="..\gui\Widget.cxx">
+      <Filter>Source Files\gui</Filter>
+    </ClCompile>
+    <ClCompile Include="..\zlib\adler32.c">
+      <Filter>Source Files\zlib</Filter>
+    </ClCompile>
+    <ClCompile Include="..\zlib\compress.c">
+      <Filter>Source Files\zlib</Filter>
+    </ClCompile>
+    <ClCompile Include="..\zlib\crc32.c">
+      <Filter>Source Files\zlib</Filter>
+    </ClCompile>
+    <ClCompile Include="..\zlib\deflate.c">
+      <Filter>Source Files\zlib</Filter>
+    </ClCompile>
+    <ClCompile Include="..\zlib\gzclose.c">
+      <Filter>Source Files\zlib</Filter>
+    </ClCompile>
+    <ClCompile Include="..\zlib\gzlib.c">
+      <Filter>Source Files\zlib</Filter>
+    </ClCompile>
+    <ClCompile Include="..\zlib\gzread.c">
+      <Filter>Source Files\zlib</Filter>
+    </ClCompile>
+    <ClCompile Include="..\zlib\gzwrite.c">
+      <Filter>Source Files\zlib</Filter>
+    </ClCompile>
+    <ClCompile Include="..\zlib\infback.c">
+      <Filter>Source Files\zlib</Filter>
+    </ClCompile>
+    <ClCompile Include="..\zlib\inffast.c">
+      <Filter>Source Files\zlib</Filter>
+    </ClCompile>
+    <ClCompile Include="..\zlib\inflate.c">
+      <Filter>Source Files\zlib</Filter>
+    </ClCompile>
+    <ClCompile Include="..\zlib\inftrees.c">
+      <Filter>Source Files\zlib</Filter>
+    </ClCompile>
+    <ClCompile Include="..\zlib\trees.c">
+      <Filter>Source Files\zlib</Filter>
+    </ClCompile>
+    <ClCompile Include="..\zlib\uncompr.c">
+      <Filter>Source Files\zlib</Filter>
+    </ClCompile>
+    <ClCompile Include="..\zlib\zutil.c">
+      <Filter>Source Files\zlib</Filter>
+    </ClCompile>
+    <ClCompile Include="..\libpng\png.c">
+      <Filter>Source Files\libpng</Filter>
+    </ClCompile>
+    <ClCompile Include="..\libpng\pngerror.c">
+      <Filter>Source Files\libpng</Filter>
+    </ClCompile>
+    <ClCompile Include="..\libpng\pngget.c">
+      <Filter>Source Files\libpng</Filter>
+    </ClCompile>
+    <ClCompile Include="..\libpng\pngmem.c">
+      <Filter>Source Files\libpng</Filter>
+    </ClCompile>
+    <ClCompile Include="..\libpng\pngpread.c">
+      <Filter>Source Files\libpng</Filter>
+    </ClCompile>
+    <ClCompile Include="..\libpng\pngread.c">
+      <Filter>Source Files\libpng</Filter>
+    </ClCompile>
+    <ClCompile Include="..\libpng\pngrio.c">
+      <Filter>Source Files\libpng</Filter>
+    </ClCompile>
+    <ClCompile Include="..\libpng\pngrtran.c">
+      <Filter>Source Files\libpng</Filter>
+    </ClCompile>
+    <ClCompile Include="..\libpng\pngrutil.c">
+      <Filter>Source Files\libpng</Filter>
+    </ClCompile>
+    <ClCompile Include="..\libpng\pngset.c">
+      <Filter>Source Files\libpng</Filter>
+    </ClCompile>
+    <ClCompile Include="..\libpng\pngtrans.c">
+      <Filter>Source Files\libpng</Filter>
+    </ClCompile>
+    <ClCompile Include="..\libpng\pngwio.c">
+      <Filter>Source Files\libpng</Filter>
+    </ClCompile>
+    <ClCompile Include="..\libpng\pngwrite.c">
+      <Filter>Source Files\libpng</Filter>
+    </ClCompile>
+    <ClCompile Include="..\libpng\pngwtran.c">
+      <Filter>Source Files\libpng</Filter>
+    </ClCompile>
+    <ClCompile Include="..\libpng\pngwutil.c">
+      <Filter>Source Files\libpng</Filter>
+    </ClCompile>
+    <ClCompile Include="..\gui\LoggerDialog.cxx">
+      <Filter>Source Files\gui</Filter>
+    </ClCompile>
+    <ClCompile Include="..\common\FBSurfaceSDL2.cxx">
+      <Filter>Source Files</Filter>
+    </ClCompile>
+    <ClCompile Include="..\emucore\CompuMate.cxx">
+      <Filter>Source Files\emucore</Filter>
+    </ClCompile>
+    <ClCompile Include="..\emucore\MindLink.cxx">
+      <Filter>Source Files\emucore</Filter>
+    </ClCompile>
+    <ClCompile Include="..\emucore\CartCM.cxx">
+      <Filter>Source Files\emucore</Filter>
+    </ClCompile>
+    <ClCompile Include="..\debugger\gui\BoosterWidget.cxx">
+      <Filter>Source Files\debugger</Filter>
+    </ClCompile>
+    <ClCompile Include="..\debugger\gui\DrivingWidget.cxx">
+      <Filter>Source Files\debugger</Filter>
+    </ClCompile>
+    <ClCompile Include="..\debugger\gui\GenesisWidget.cxx">
+      <Filter>Source Files\debugger</Filter>
+    </ClCompile>
+    <ClCompile Include="..\debugger\gui\JoystickWidget.cxx">
+      <Filter>Source Files\debugger</Filter>
+    </ClCompile>
+    <ClCompile Include="..\debugger\gui\KeyboardWidget.cxx">
+      <Filter>Source Files\debugger</Filter>
+    </ClCompile>
+    <ClCompile Include="..\debugger\gui\PaddleWidget.cxx">
+      <Filter>Source Files\debugger</Filter>
+    </ClCompile>
+    <ClCompile Include="..\emucore\CartFA2.cxx">
+      <Filter>Source Files\emucore</Filter>
+    </ClCompile>
+    <ClCompile Include="..\common\MouseControl.cxx">
+      <Filter>Source Files</Filter>
+    </ClCompile>
+    <ClCompile Include="..\common\tv_filters\NTSCFilter.cxx">
+      <Filter>Source Files</Filter>
+    </ClCompile>
+    <ClCompile Include="..\emucore\CartCTY.cxx">
+      <Filter>Source Files\emucore</Filter>
+    </ClCompile>
+    <ClCompile Include="..\common\FSNodeZIP.cxx">
+      <Filter>Source Files</Filter>
+    </ClCompile>
+    <ClCompile Include="..\common\ZipHandler.cxx">
+      <Filter>Source Files</Filter>
+    </ClCompile>
+    <ClCompile Include="..\debugger\gui\Cart2KWidget.cxx">
+      <Filter>Source Files\debugger</Filter>
+    </ClCompile>
+    <ClCompile Include="..\debugger\gui\Cart3EWidget.cxx">
+      <Filter>Source Files\debugger</Filter>
+    </ClCompile>
+    <ClCompile Include="..\debugger\gui\Cart3FWidget.cxx">
+      <Filter>Source Files\debugger</Filter>
+    </ClCompile>
+    <ClCompile Include="..\debugger\gui\Cart4A50Widget.cxx">
+      <Filter>Source Files\debugger</Filter>
+    </ClCompile>
+    <ClCompile Include="..\debugger\gui\Cart4KWidget.cxx">
+      <Filter>Source Files\debugger</Filter>
+    </ClCompile>
+    <ClCompile Include="..\debugger\gui\Cart0840Widget.cxx">
+      <Filter>Source Files\debugger</Filter>
+    </ClCompile>
+    <ClCompile Include="..\debugger\gui\CartARWidget.cxx">
+      <Filter>Source Files\debugger</Filter>
+    </ClCompile>
+    <ClCompile Include="..\debugger\gui\CartCMWidget.cxx">
+      <Filter>Source Files\debugger</Filter>
+    </ClCompile>
+    <ClCompile Include="..\debugger\gui\CartCTYWidget.cxx">
+      <Filter>Source Files\debugger</Filter>
+    </ClCompile>
+    <ClCompile Include="..\debugger\gui\CartCVWidget.cxx">
+      <Filter>Source Files\debugger</Filter>
+    </ClCompile>
+    <ClCompile Include="..\debugger\gui\CartDPCPlusWidget.cxx">
+      <Filter>Source Files\debugger</Filter>
+    </ClCompile>
+    <ClCompile Include="..\debugger\gui\CartDPCWidget.cxx">
+      <Filter>Source Files\debugger</Filter>
+    </ClCompile>
+    <ClCompile Include="..\debugger\gui\CartE0Widget.cxx">
+      <Filter>Source Files\debugger</Filter>
+    </ClCompile>
+    <ClCompile Include="..\debugger\gui\CartE7Widget.cxx">
+      <Filter>Source Files\debugger</Filter>
+    </ClCompile>
+    <ClCompile Include="..\debugger\gui\CartEFSCWidget.cxx">
+      <Filter>Source Files\debugger</Filter>
+    </ClCompile>
+    <ClCompile Include="..\debugger\gui\CartEFWidget.cxx">
+      <Filter>Source Files\debugger</Filter>
+    </ClCompile>
+    <ClCompile Include="..\debugger\gui\CartF0Widget.cxx">
+      <Filter>Source Files\debugger</Filter>
+    </ClCompile>
+    <ClCompile Include="..\debugger\gui\CartF4SCWidget.cxx">
+      <Filter>Source Files\debugger</Filter>
+    </ClCompile>
+    <ClCompile Include="..\debugger\gui\CartF4Widget.cxx">
+      <Filter>Source Files\debugger</Filter>
+    </ClCompile>
+    <ClCompile Include="..\debugger\gui\CartF6SCWidget.cxx">
+      <Filter>Source Files\debugger</Filter>
+    </ClCompile>
+    <ClCompile Include="..\debugger\gui\CartF6Widget.cxx">
+      <Filter>Source Files\debugger</Filter>
+    </ClCompile>
+    <ClCompile Include="..\debugger\gui\CartF8SCWidget.cxx">
+      <Filter>Source Files\debugger</Filter>
+    </ClCompile>
+    <ClCompile Include="..\debugger\gui\CartF8Widget.cxx">
+      <Filter>Source Files\debugger</Filter>
+    </ClCompile>
+    <ClCompile Include="..\debugger\gui\CartFA2Widget.cxx">
+      <Filter>Source Files\debugger</Filter>
+    </ClCompile>
+    <ClCompile Include="..\debugger\gui\CartFAWidget.cxx">
+      <Filter>Source Files\debugger</Filter>
+    </ClCompile>
+    <ClCompile Include="..\debugger\gui\CartFEWidget.cxx">
+      <Filter>Source Files\debugger</Filter>
+    </ClCompile>
+    <ClCompile Include="..\debugger\gui\CartSBWidget.cxx">
+      <Filter>Source Files\debugger</Filter>
+    </ClCompile>
+    <ClCompile Include="..\debugger\gui\CartUAWidget.cxx">
+      <Filter>Source Files\debugger</Filter>
+    </ClCompile>
+    <ClCompile Include="..\debugger\gui\CartX07Widget.cxx">
+      <Filter>Source Files\debugger</Filter>
+    </ClCompile>
+    <ClCompile Include="..\gui\FileListWidget.cxx">
+      <Filter>Source Files\gui</Filter>
+    </ClCompile>
+    <ClCompile Include="..\debugger\gui\RomListSettings.cxx">
+      <Filter>Source Files\debugger</Filter>
+    </ClCompile>
+    <ClCompile Include="..\gui\SnapshotDialog.cxx">
+      <Filter>Source Files\gui</Filter>
+    </ClCompile>
+    <ClCompile Include="..\common\Base.cxx">
+      <Filter>Source Files</Filter>
+    </ClCompile>
+    <ClCompile Include="..\emucore\Cart4KSC.cxx">
+      <Filter>Source Files\emucore</Filter>
+    </ClCompile>
+    <ClCompile Include="..\emucore\CartBF.cxx">
+      <Filter>Source Files\emucore</Filter>
+    </ClCompile>
+    <ClCompile Include="..\emucore\CartBFSC.cxx">
+      <Filter>Source Files\emucore</Filter>
+    </ClCompile>
+    <ClCompile Include="..\emucore\CartDF.cxx">
+      <Filter>Source Files\emucore</Filter>
+    </ClCompile>
+    <ClCompile Include="..\emucore\CartDFSC.cxx">
+      <Filter>Source Files\emucore</Filter>
+    </ClCompile>
+    <ClCompile Include="..\debugger\gui\Cart4KSCWidget.cxx">
+      <Filter>Source Files\debugger</Filter>
+    </ClCompile>
+    <ClCompile Include="..\debugger\gui\CartBFSCWidget.cxx">
+      <Filter>Source Files\debugger</Filter>
+    </ClCompile>
+    <ClCompile Include="..\debugger\gui\CartBFWidget.cxx">
+      <Filter>Source Files\debugger</Filter>
+    </ClCompile>
+    <ClCompile Include="..\debugger\gui\CartDFSCWidget.cxx">
+      <Filter>Source Files\debugger</Filter>
+    </ClCompile>
+    <ClCompile Include="..\debugger\gui\CartDFWidget.cxx">
+      <Filter>Source Files\debugger</Filter>
+    </ClCompile>
+    <ClCompile Include="..\common\EventHandlerSDL2.cxx">
+      <Filter>Source Files</Filter>
+    </ClCompile>
+    <ClCompile Include="..\emucore\FBSurface.cxx">
+      <Filter>Source Files\emucore</Filter>
+    </ClCompile>
+    <ClCompile Include="..\emucore\TIASurface.cxx">
+      <Filter>Source Files\emucore</Filter>
+    </ClCompile>
+    <ClCompile Include="..\emucore\CartDASH.cxx">
+      <Filter>Source Files\emucore</Filter>
+    </ClCompile>
+    <ClCompile Include="..\debugger\gui\CartRamWidget.cxx">
+      <Filter>Source Files\debugger</Filter>
+    </ClCompile>
+    <ClCompile Include="..\debugger\gui\AtariVoxWidget.cxx">
+      <Filter>Source Files\debugger</Filter>
+    </ClCompile>
+    <ClCompile Include="..\debugger\gui\SaveKeyWidget.cxx">
+      <Filter>Source Files\debugger</Filter>
+    </ClCompile>
+    <ClCompile Include="..\debugger\gui\CartDASHWidget.cxx">
+      <Filter>Source Files\debugger</Filter>
+    </ClCompile>
+    <ClCompile Include="..\emucore\CartMDM.cxx">
+      <Filter>Source Files\emucore</Filter>
+    </ClCompile>
+    <ClCompile Include="..\debugger\gui\CartMDMWidget.cxx">
+      <Filter>Source Files\debugger</Filter>
+    </ClCompile>
+    <ClCompile Include="..\emucore\EventJoyHandler.cxx">
+      <Filter>Source Files\emucore</Filter>
+    </ClCompile>
+    <ClCompile Include="..\common\main.cxx">
+      <Filter>Source Files</Filter>
+    </ClCompile>
+    <ClCompile Include="..\emucore\CartWD.cxx">
+      <Filter>Source Files\emucore</Filter>
+    </ClCompile>
+    <ClCompile Include="..\debugger\gui\CartWDWidget.cxx">
+      <Filter>Source Files\debugger</Filter>
+    </ClCompile>
+    <ClCompile Include="..\gui\JoystickDialog.cxx">
+      <Filter>Source Files\gui</Filter>
+    </ClCompile>
+    <ClCompile Include="..\debugger\gui\RiotRamWidget.cxx">
+      <Filter>Source Files\debugger</Filter>
+    </ClCompile>
+    <ClCompile Include="..\emucore\CartCVPlus.cxx">
+      <Filter>Source Files\emucore</Filter>
+    </ClCompile>
+    <ClCompile Include="..\debugger\gui\CartCVPlusWidget.cxx">
+      <Filter>Source Files\debugger</Filter>
+    </ClCompile>
+    <ClCompile Include="..\debugger\gui\Cart3EPlusWidget.cxx">
+      <Filter>Source Files\debugger</Filter>
+    </ClCompile>
+    <ClCompile Include="..\emucore\Cart3EPlus.cxx">
+      <Filter>Source Files\emucore</Filter>
+    </ClCompile>
+    <ClCompile Include="..\emucore\tia\Background.cxx">
+      <Filter>Source Files\emucore\tia</Filter>
+    </ClCompile>
+    <ClCompile Include="..\emucore\tia\Ball.cxx">
+      <Filter>Source Files\emucore\tia</Filter>
+    </ClCompile>
+    <ClCompile Include="..\emucore\tia\DrawCounterDecodes.cxx">
+      <Filter>Source Files\emucore\tia</Filter>
+    </ClCompile>
+    <ClCompile Include="..\emucore\tia\FrameManager.cxx">
+      <Filter>Source Files\emucore\tia</Filter>
+    </ClCompile>
+    <ClCompile Include="..\emucore\tia\LatchedInput.cxx">
+      <Filter>Source Files\emucore\tia</Filter>
+    </ClCompile>
+    <ClCompile Include="..\emucore\tia\Missile.cxx">
+      <Filter>Source Files\emucore\tia</Filter>
+    </ClCompile>
+    <ClCompile Include="..\emucore\tia\PaddleReader.cxx">
+      <Filter>Source Files\emucore\tia</Filter>
+    </ClCompile>
+    <ClCompile Include="..\emucore\tia\Player.cxx">
+      <Filter>Source Files\emucore\tia</Filter>
+    </ClCompile>
+    <ClCompile Include="..\emucore\tia\Playfield.cxx">
+      <Filter>Source Files\emucore\tia</Filter>
+    </ClCompile>
+    <ClCompile Include="..\emucore\tia\TIA.cxx">
+      <Filter>Source Files\emucore\tia</Filter>
+    </ClCompile>
+    <ClCompile Include="..\emucore\tia\VblankManager.cxx">
+      <Filter>Source Files\emucore\tia</Filter>
+    </ClCompile>
+    <ClCompile Include="..\debugger\gui\CartBUSWidget.cxx">
+      <Filter>Source Files\debugger</Filter>
+    </ClCompile>
+    <ClCompile Include="..\debugger\gui\CartCDFWidget.cxx">
+      <Filter>Source Files\debugger</Filter>
+    </ClCompile>
+    <ClCompile Include="..\emucore\CartBUS.cxx">
+      <Filter>Source Files\emucore</Filter>
+    </ClCompile>
+    <ClCompile Include="..\emucore\CartCDF.cxx">
+      <Filter>Source Files\emucore</Filter>
+    </ClCompile>
+    <ClCompile Include="..\debugger\gui\DelayQueueWidget.cxx">
+      <Filter>Source Files\debugger</Filter>
+    </ClCompile>
+    <ClCompile Include="..\common\tv_filters\AtariNTSC.cxx">
+      <Filter>Source Files</Filter>
+    </ClCompile>
+    <ClCompile Include="..\emucore\CartDetector.cxx">
+      <Filter>Source Files\emucore</Filter>
+    </ClCompile>
+    <ClCompile Include="..\gui\ColorWidget.cxx">
+      <Filter>Source Files\gui</Filter>
+    </ClCompile>
+    <ClCompile Include="..\emucore\PointingDevice.cxx">
+      <Filter>Source Files\emucore</Filter>
+    </ClCompile>
+    <ClCompile Include="..\common\RewindManager.cxx">
+      <Filter>Source Files</Filter>
+    </ClCompile>
+    <ClCompile Include="..\common\StateManager.cxx">
+      <Filter>Source Files</Filter>
+    </ClCompile>
+    <ClCompile Include="..\debugger\gui\AmigaMouseWidget.cxx">
+      <Filter>Source Files\debugger</Filter>
+    </ClCompile>
+    <ClCompile Include="..\debugger\gui\AtariMouseWidget.cxx">
+      <Filter>Source Files\debugger</Filter>
+    </ClCompile>
+    <ClCompile Include="..\debugger\gui\FlashWidget.cxx">
+      <Filter>Source Files\debugger</Filter>
+    </ClCompile>
+    <ClCompile Include="..\debugger\gui\PointingDeviceWidget.cxx">
+      <Filter>Source Files\debugger</Filter>
+    </ClCompile>
+    <ClCompile Include="..\debugger\gui\TrakBallWidget.cxx">
+      <Filter>Source Files\debugger</Filter>
+    </ClCompile>
+  </ItemGroup>
+  <ItemGroup>
+    <ClInclude Include="..\common\bspf.hxx">
+      <Filter>Header Files</Filter>
+    </ClInclude>
+    <ClInclude Include="..\common\FrameBufferSDL2.hxx">
+      <Filter>Header Files</Filter>
+    </ClInclude>
+    <ClInclude Include="HomeFinder.hxx">
+      <Filter>Header Files</Filter>
+    </ClInclude>
+    <ClInclude Include="OSystemWINDOWS.hxx">
+      <Filter>Header Files</Filter>
+    </ClInclude>
+    <ClInclude Include="..\common\PNGLibrary.hxx">
+      <Filter>Header Files</Filter>
+    </ClInclude>
+    <ClInclude Include="SerialPortWINDOWS.hxx">
+      <Filter>Header Files</Filter>
+    </ClInclude>
+    <ClInclude Include="SettingsWINDOWS.hxx">
+      <Filter>Header Files</Filter>
+    </ClInclude>
+    <ClInclude Include="..\common\SoundSDL2.hxx">
+      <Filter>Header Files</Filter>
+    </ClInclude>
+    <ClInclude Include="..\common\Stack.hxx">
+      <Filter>Header Files</Filter>
+    </ClInclude>
+    <ClInclude Include="..\common\Version.hxx">
+      <Filter>Header Files</Filter>
+    </ClInclude>
+    <ClInclude Include="..\emucore\AtariVox.hxx">
+      <Filter>Header Files\emucore</Filter>
+    </ClInclude>
+    <ClInclude Include="..\emucore\Booster.hxx">
+      <Filter>Header Files\emucore</Filter>
+    </ClInclude>
+    <ClInclude Include="..\emucore\Cart.hxx">
+      <Filter>Header Files\emucore</Filter>
+    </ClInclude>
+    <ClInclude Include="..\emucore\Cart0840.hxx">
+      <Filter>Header Files\emucore</Filter>
+    </ClInclude>
+    <ClInclude Include="..\emucore\Cart2K.hxx">
+      <Filter>Header Files\emucore</Filter>
+    </ClInclude>
+    <ClInclude Include="..\emucore\Cart3E.hxx">
+      <Filter>Header Files\emucore</Filter>
+    </ClInclude>
+    <ClInclude Include="..\emucore\Cart3F.hxx">
+      <Filter>Header Files\emucore</Filter>
+    </ClInclude>
+    <ClInclude Include="..\emucore\Cart4A50.hxx">
+      <Filter>Header Files\emucore</Filter>
+    </ClInclude>
+    <ClInclude Include="..\emucore\Cart4K.hxx">
+      <Filter>Header Files\emucore</Filter>
+    </ClInclude>
+    <ClInclude Include="..\emucore\CartAR.hxx">
+      <Filter>Header Files\emucore</Filter>
+    </ClInclude>
+    <ClInclude Include="..\emucore\CartCV.hxx">
+      <Filter>Header Files\emucore</Filter>
+    </ClInclude>
+    <ClInclude Include="..\emucore\CartDPC.hxx">
+      <Filter>Header Files\emucore</Filter>
+    </ClInclude>
+    <ClInclude Include="..\emucore\CartDPCPlus.hxx">
+      <Filter>Header Files\emucore</Filter>
+    </ClInclude>
+    <ClInclude Include="..\emucore\CartE0.hxx">
+      <Filter>Header Files\emucore</Filter>
+    </ClInclude>
+    <ClInclude Include="..\emucore\CartE7.hxx">
+      <Filter>Header Files\emucore</Filter>
+    </ClInclude>
+    <ClInclude Include="..\emucore\CartEF.hxx">
+      <Filter>Header Files\emucore</Filter>
+    </ClInclude>
+    <ClInclude Include="..\emucore\CartEFSC.hxx">
+      <Filter>Header Files\emucore</Filter>
+    </ClInclude>
+    <ClInclude Include="..\emucore\CartF0.hxx">
+      <Filter>Header Files\emucore</Filter>
+    </ClInclude>
+    <ClInclude Include="..\emucore\CartF4.hxx">
+      <Filter>Header Files\emucore</Filter>
+    </ClInclude>
+    <ClInclude Include="..\emucore\CartF4SC.hxx">
+      <Filter>Header Files\emucore</Filter>
+    </ClInclude>
+    <ClInclude Include="..\emucore\CartF6.hxx">
+      <Filter>Header Files\emucore</Filter>
+    </ClInclude>
+    <ClInclude Include="..\emucore\CartF6SC.hxx">
+      <Filter>Header Files\emucore</Filter>
+    </ClInclude>
+    <ClInclude Include="..\emucore\CartF8.hxx">
+      <Filter>Header Files\emucore</Filter>
+    </ClInclude>
+    <ClInclude Include="..\emucore\CartF8SC.hxx">
+      <Filter>Header Files\emucore</Filter>
+    </ClInclude>
+    <ClInclude Include="..\emucore\CartFA.hxx">
+      <Filter>Header Files\emucore</Filter>
+    </ClInclude>
+    <ClInclude Include="..\emucore\CartFE.hxx">
+      <Filter>Header Files\emucore</Filter>
+    </ClInclude>
+    <ClInclude Include="..\emucore\CartSB.hxx">
+      <Filter>Header Files\emucore</Filter>
+    </ClInclude>
+    <ClInclude Include="..\emucore\CartUA.hxx">
+      <Filter>Header Files\emucore</Filter>
+    </ClInclude>
+    <ClInclude Include="..\emucore\CartX07.hxx">
+      <Filter>Header Files\emucore</Filter>
+    </ClInclude>
+    <ClInclude Include="..\emucore\Console.hxx">
+      <Filter>Header Files\emucore</Filter>
+    </ClInclude>
+    <ClInclude Include="..\emucore\Control.hxx">
+      <Filter>Header Files\emucore</Filter>
+    </ClInclude>
+    <ClInclude Include="..\emucore\DefProps.hxx">
+      <Filter>Header Files\emucore</Filter>
+    </ClInclude>
+    <ClInclude Include="..\emucore\Device.hxx">
+      <Filter>Header Files\emucore</Filter>
+    </ClInclude>
+    <ClInclude Include="..\emucore\Driving.hxx">
+      <Filter>Header Files\emucore</Filter>
+    </ClInclude>
+    <ClInclude Include="..\emucore\Event.hxx">
+      <Filter>Header Files\emucore</Filter>
+    </ClInclude>
+    <ClInclude Include="..\emucore\EventHandler.hxx">
+      <Filter>Header Files\emucore</Filter>
+    </ClInclude>
+    <ClInclude Include="..\emucore\FrameBuffer.hxx">
+      <Filter>Header Files\emucore</Filter>
+    </ClInclude>
+    <ClInclude Include="..\emucore\FSNode.hxx">
+      <Filter>Header Files\emucore</Filter>
+    </ClInclude>
+    <ClInclude Include="..\emucore\Genesis.hxx">
+      <Filter>Header Files\emucore</Filter>
+    </ClInclude>
+    <ClInclude Include="..\emucore\Joystick.hxx">
+      <Filter>Header Files\emucore</Filter>
+    </ClInclude>
+    <ClInclude Include="..\emucore\Keyboard.hxx">
+      <Filter>Header Files\emucore</Filter>
+    </ClInclude>
+    <ClInclude Include="..\emucore\KidVid.hxx">
+      <Filter>Header Files\emucore</Filter>
+    </ClInclude>
+    <ClInclude Include="..\emucore\M6502.hxx">
+      <Filter>Header Files\emucore</Filter>
+    </ClInclude>
+    <ClInclude Include="..\emucore\M6532.hxx">
+      <Filter>Header Files\emucore</Filter>
+    </ClInclude>
+    <ClInclude Include="..\emucore\MD5.hxx">
+      <Filter>Header Files\emucore</Filter>
+    </ClInclude>
+    <ClInclude Include="..\emucore\MT24LC256.hxx">
+      <Filter>Header Files\emucore</Filter>
+    </ClInclude>
+    <ClInclude Include="..\emucore\NullDev.hxx">
+      <Filter>Header Files\emucore</Filter>
+    </ClInclude>
+    <ClInclude Include="..\emucore\OSystem.hxx">
+      <Filter>Header Files\emucore</Filter>
+    </ClInclude>
+    <ClInclude Include="..\emucore\Paddles.hxx">
+      <Filter>Header Files\emucore</Filter>
+    </ClInclude>
+    <ClInclude Include="..\emucore\Props.hxx">
+      <Filter>Header Files\emucore</Filter>
+    </ClInclude>
+    <ClInclude Include="..\emucore\PropsSet.hxx">
+      <Filter>Header Files\emucore</Filter>
+    </ClInclude>
+    <ClInclude Include="..\emucore\Random.hxx">
+      <Filter>Header Files\emucore</Filter>
+    </ClInclude>
+    <ClInclude Include="..\emucore\SaveKey.hxx">
+      <Filter>Header Files\emucore</Filter>
+    </ClInclude>
+    <ClInclude Include="..\emucore\Serializable.hxx">
+      <Filter>Header Files\emucore</Filter>
+    </ClInclude>
+    <ClInclude Include="..\emucore\Serializer.hxx">
+      <Filter>Header Files\emucore</Filter>
+    </ClInclude>
+    <ClInclude Include="..\emucore\Settings.hxx">
+      <Filter>Header Files\emucore</Filter>
+    </ClInclude>
+    <ClInclude Include="..\emucore\Sound.hxx">
+      <Filter>Header Files\emucore</Filter>
+    </ClInclude>
+    <ClInclude Include="..\emucore\Switches.hxx">
+      <Filter>Header Files\emucore</Filter>
+    </ClInclude>
+    <ClInclude Include="..\emucore\System.hxx">
+      <Filter>Header Files\emucore</Filter>
+    </ClInclude>
+    <ClInclude Include="..\emucore\Thumbulator.hxx">
+      <Filter>Header Files\emucore</Filter>
+    </ClInclude>
+    <ClInclude Include="..\emucore\TIASnd.hxx">
+      <Filter>Header Files\emucore</Filter>
+    </ClInclude>
+    <ClInclude Include="..\debugger\gui\AudioWidget.hxx">
+      <Filter>Header Files\debugger</Filter>
+    </ClInclude>
+    <ClInclude Include="..\debugger\CartDebug.hxx">
+      <Filter>Header Files\debugger</Filter>
+    </ClInclude>
+    <ClInclude Include="..\debugger\CpuDebug.hxx">
+      <Filter>Header Files\debugger</Filter>
+    </ClInclude>
+    <ClInclude Include="..\debugger\gui\CpuWidget.hxx">
+      <Filter>Header Files\debugger</Filter>
+    </ClInclude>
+    <ClInclude Include="..\debugger\gui\DataGridOpsWidget.hxx">
+      <Filter>Header Files\debugger</Filter>
+    </ClInclude>
+    <ClInclude Include="..\debugger\gui\DataGridWidget.hxx">
+      <Filter>Header Files\debugger</Filter>
+    </ClInclude>
+    <ClInclude Include="..\debugger\Debugger.hxx">
+      <Filter>Header Files\debugger</Filter>
+    </ClInclude>
+    <ClInclude Include="..\debugger\gui\DebuggerDialog.hxx">
+      <Filter>Header Files\debugger</Filter>
+    </ClInclude>
+    <ClInclude Include="..\debugger\DebuggerExpressions.hxx">
+      <Filter>Header Files\debugger</Filter>
+    </ClInclude>
+    <ClInclude Include="..\debugger\DebuggerParser.hxx">
+      <Filter>Header Files\debugger</Filter>
+    </ClInclude>
+    <ClInclude Include="..\debugger\DebuggerSystem.hxx">
+      <Filter>Header Files\debugger</Filter>
+    </ClInclude>
+    <ClInclude Include="..\debugger\DiStella.hxx">
+      <Filter>Header Files\debugger</Filter>
+    </ClInclude>
+    <ClInclude Include="..\debugger\Expression.hxx">
+      <Filter>Header Files\debugger</Filter>
+    </ClInclude>
+    <ClInclude Include="..\debugger\PackedBitArray.hxx">
+      <Filter>Header Files\debugger</Filter>
+    </ClInclude>
+    <ClInclude Include="..\debugger\gui\PromptWidget.hxx">
+      <Filter>Header Files\debugger</Filter>
+    </ClInclude>
+    <ClInclude Include="..\debugger\gui\RamWidget.hxx">
+      <Filter>Header Files\debugger</Filter>
+    </ClInclude>
+    <ClInclude Include="..\debugger\RiotDebug.hxx">
+      <Filter>Header Files\debugger</Filter>
+    </ClInclude>
+    <ClInclude Include="..\debugger\gui\RiotWidget.hxx">
+      <Filter>Header Files\debugger</Filter>
+    </ClInclude>
+    <ClInclude Include="..\debugger\gui\RomListWidget.hxx">
+      <Filter>Header Files\debugger</Filter>
+    </ClInclude>
+    <ClInclude Include="..\debugger\gui\RomWidget.hxx">
+      <Filter>Header Files\debugger</Filter>
+    </ClInclude>
+    <ClInclude Include="..\debugger\TIADebug.hxx">
+      <Filter>Header Files\debugger</Filter>
+    </ClInclude>
+    <ClInclude Include="..\debugger\gui\TiaInfoWidget.hxx">
+      <Filter>Header Files\debugger</Filter>
+    </ClInclude>
+    <ClInclude Include="..\debugger\gui\TiaOutputWidget.hxx">
+      <Filter>Header Files\debugger</Filter>
+    </ClInclude>
+    <ClInclude Include="..\debugger\gui\TiaZoomWidget.hxx">
+      <Filter>Header Files\debugger</Filter>
+    </ClInclude>
+    <ClInclude Include="..\debugger\gui\ToggleBitWidget.hxx">
+      <Filter>Header Files\debugger</Filter>
+    </ClInclude>
+    <ClInclude Include="..\debugger\gui\TogglePixelWidget.hxx">
+      <Filter>Header Files\debugger</Filter>
+    </ClInclude>
+    <ClInclude Include="..\debugger\gui\ToggleWidget.hxx">
+      <Filter>Header Files\debugger</Filter>
+    </ClInclude>
+    <ClInclude Include="..\yacc\YaccParser.hxx">
+      <Filter>Header Files\debugger</Filter>
+    </ClInclude>
+    <ClInclude Include="..\cheat\BankRomCheat.hxx">
+      <Filter>Header Files\cheat</Filter>
+    </ClInclude>
+    <ClInclude Include="..\cheat\Cheat.hxx">
+      <Filter>Header Files\cheat</Filter>
+    </ClInclude>
+    <ClInclude Include="..\cheat\CheatCodeDialog.hxx">
+      <Filter>Header Files\cheat</Filter>
+    </ClInclude>
+    <ClInclude Include="..\cheat\CheatManager.hxx">
+      <Filter>Header Files\cheat</Filter>
+    </ClInclude>
+    <ClInclude Include="..\cheat\CheetahCheat.hxx">
+      <Filter>Header Files\cheat</Filter>
+    </ClInclude>
+    <ClInclude Include="..\cheat\RamCheat.hxx">
+      <Filter>Header Files\cheat</Filter>
+    </ClInclude>
+    <ClInclude Include="..\gui\AboutDialog.hxx">
+      <Filter>Header Files\gui</Filter>
+    </ClInclude>
+    <ClInclude Include="..\gui\AudioDialog.hxx">
+      <Filter>Header Files\gui</Filter>
+    </ClInclude>
+    <ClInclude Include="..\gui\BrowserDialog.hxx">
+      <Filter>Header Files\gui</Filter>
+    </ClInclude>
+    <ClInclude Include="..\gui\CheckListWidget.hxx">
+      <Filter>Header Files\gui</Filter>
+    </ClInclude>
+    <ClInclude Include="..\gui\ComboDialog.hxx">
+      <Filter>Header Files\gui</Filter>
+    </ClInclude>
+    <ClInclude Include="..\gui\Command.hxx">
+      <Filter>Header Files\gui</Filter>
+    </ClInclude>
+    <ClInclude Include="..\gui\CommandDialog.hxx">
+      <Filter>Header Files\gui</Filter>
+    </ClInclude>
+    <ClInclude Include="..\gui\CommandMenu.hxx">
+      <Filter>Header Files\gui</Filter>
+    </ClInclude>
+    <ClInclude Include="..\gui\ConsoleFont.hxx">
+      <Filter>Header Files\gui</Filter>
+    </ClInclude>
+    <ClInclude Include="..\gui\ContextMenu.hxx">
+      <Filter>Header Files\gui</Filter>
+    </ClInclude>
+    <ClInclude Include="..\gui\Dialog.hxx">
+      <Filter>Header Files\gui</Filter>
+    </ClInclude>
+    <ClInclude Include="..\gui\DialogContainer.hxx">
+      <Filter>Header Files\gui</Filter>
+    </ClInclude>
+    <ClInclude Include="..\gui\EditableWidget.hxx">
+      <Filter>Header Files\gui</Filter>
+    </ClInclude>
+    <ClInclude Include="..\gui\EditTextWidget.hxx">
+      <Filter>Header Files\gui</Filter>
+    </ClInclude>
+    <ClInclude Include="..\gui\EventMappingWidget.hxx">
+      <Filter>Header Files\gui</Filter>
+    </ClInclude>
+    <ClInclude Include="..\gui\ConfigPathDialog.hxx">
+      <Filter>Header Files\gui</Filter>
+    </ClInclude>
+    <ClInclude Include="..\gui\Font.hxx">
+      <Filter>Header Files\gui</Filter>
+    </ClInclude>
+    <ClInclude Include="..\gui\GameInfoDialog.hxx">
+      <Filter>Header Files\gui</Filter>
+    </ClInclude>
+    <ClInclude Include="..\gui\GameList.hxx">
+      <Filter>Header Files\gui</Filter>
+    </ClInclude>
+    <ClInclude Include="..\gui\GlobalPropsDialog.hxx">
+      <Filter>Header Files\gui</Filter>
+    </ClInclude>
+    <ClInclude Include="..\gui\GuiObject.hxx">
+      <Filter>Header Files\gui</Filter>
+    </ClInclude>
+    <ClInclude Include="..\gui\HelpDialog.hxx">
+      <Filter>Header Files\gui</Filter>
+    </ClInclude>
+    <ClInclude Include="..\gui\InputDialog.hxx">
+      <Filter>Header Files\gui</Filter>
+    </ClInclude>
+    <ClInclude Include="..\gui\InputTextDialog.hxx">
+      <Filter>Header Files\gui</Filter>
+    </ClInclude>
+    <ClInclude Include="..\gui\Launcher.hxx">
+      <Filter>Header Files\gui</Filter>
+    </ClInclude>
+    <ClInclude Include="..\gui\LauncherDialog.hxx">
+      <Filter>Header Files\gui</Filter>
+    </ClInclude>
+    <ClInclude Include="..\gui\LauncherFilterDialog.hxx">
+      <Filter>Header Files\gui</Filter>
+    </ClInclude>
+    <ClInclude Include="..\gui\ListWidget.hxx">
+      <Filter>Header Files\gui</Filter>
+    </ClInclude>
+    <ClInclude Include="..\gui\Menu.hxx">
+      <Filter>Header Files\gui</Filter>
+    </ClInclude>
+    <ClInclude Include="..\gui\MessageBox.hxx">
+      <Filter>Header Files\gui</Filter>
+    </ClInclude>
+    <ClInclude Include="..\gui\OptionsDialog.hxx">
+      <Filter>Header Files\gui</Filter>
+    </ClInclude>
+    <ClInclude Include="..\gui\PopUpWidget.hxx">
+      <Filter>Header Files\gui</Filter>
+    </ClInclude>
+    <ClInclude Include="..\gui\ProgressDialog.hxx">
+      <Filter>Header Files\gui</Filter>
+    </ClInclude>
+    <ClInclude Include="..\gui\Rect.hxx">
+      <Filter>Header Files\gui</Filter>
+    </ClInclude>
+    <ClInclude Include="..\gui\RomAuditDialog.hxx">
+      <Filter>Header Files\gui</Filter>
+    </ClInclude>
+    <ClInclude Include="..\gui\RomInfoWidget.hxx">
+      <Filter>Header Files\gui</Filter>
+    </ClInclude>
+    <ClInclude Include="..\gui\ScrollBarWidget.hxx">
+      <Filter>Header Files\gui</Filter>
+    </ClInclude>
+    <ClInclude Include="..\gui\StellaFont.hxx">
+      <Filter>Header Files\gui</Filter>
+    </ClInclude>
+    <ClInclude Include="..\gui\StringListWidget.hxx">
+      <Filter>Header Files\gui</Filter>
+    </ClInclude>
+    <ClInclude Include="..\gui\TabWidget.hxx">
+      <Filter>Header Files\gui</Filter>
+    </ClInclude>
+    <ClInclude Include="..\gui\UIDialog.hxx">
+      <Filter>Header Files\gui</Filter>
+    </ClInclude>
+    <ClInclude Include="..\gui\VideoDialog.hxx">
+      <Filter>Header Files\gui</Filter>
+    </ClInclude>
+    <ClInclude Include="..\gui\Widget.hxx">
+      <Filter>Header Files\gui</Filter>
+    </ClInclude>
+    <ClInclude Include="..\zlib\crc32.h">
+      <Filter>Header Files\zlib</Filter>
+    </ClInclude>
+    <ClInclude Include="..\zlib\deflate.h">
+      <Filter>Header Files\zlib</Filter>
+    </ClInclude>
+    <ClInclude Include="..\zlib\gzguts.h">
+      <Filter>Header Files\zlib</Filter>
+    </ClInclude>
+    <ClInclude Include="..\zlib\inffast.h">
+      <Filter>Header Files\zlib</Filter>
+    </ClInclude>
+    <ClInclude Include="..\zlib\inffixed.h">
+      <Filter>Header Files\zlib</Filter>
+    </ClInclude>
+    <ClInclude Include="..\zlib\inflate.h">
+      <Filter>Header Files\zlib</Filter>
+    </ClInclude>
+    <ClInclude Include="..\zlib\inftrees.h">
+      <Filter>Header Files\zlib</Filter>
+    </ClInclude>
+    <ClInclude Include="..\zlib\trees.h">
+      <Filter>Header Files\zlib</Filter>
+    </ClInclude>
+    <ClInclude Include="..\zlib\zconf.h">
+      <Filter>Header Files\zlib</Filter>
+    </ClInclude>
+    <ClInclude Include="..\zlib\zlib.h">
+      <Filter>Header Files\zlib</Filter>
+    </ClInclude>
+    <ClInclude Include="..\zlib\zutil.h">
+      <Filter>Header Files\zlib</Filter>
+    </ClInclude>
+    <ClInclude Include="..\libpng\png.h">
+      <Filter>Header Files\libpng</Filter>
+    </ClInclude>
+    <ClInclude Include="..\libpng\pngconf.h">
+      <Filter>Header Files\libpng</Filter>
+    </ClInclude>
+    <ClInclude Include="..\libpng\pngpriv.h">
+      <Filter>Header Files\libpng</Filter>
+    </ClInclude>
+    <ClInclude Include="..\libpng\pngdebug.h">
+      <Filter>Header Files\libpng</Filter>
+    </ClInclude>
+    <ClInclude Include="..\libpng\pnginfo.h">
+      <Filter>Header Files\libpng</Filter>
+    </ClInclude>
+    <ClInclude Include="..\libpng\pnglibconf.h">
+      <Filter>Header Files\libpng</Filter>
+    </ClInclude>
+    <ClInclude Include="..\libpng\pngstruct.h">
+      <Filter>Header Files\libpng</Filter>
+    </ClInclude>
+    <ClInclude Include="..\common\StringParser.hxx">
+      <Filter>Header Files</Filter>
+    </ClInclude>
+    <ClInclude Include="..\gui\LoggerDialog.hxx">
+      <Filter>Header Files\gui</Filter>
+    </ClInclude>
+    <ClInclude Include="..\common\FBSurfaceSDL2.hxx">
+      <Filter>Header Files</Filter>
+    </ClInclude>
+    <ClInclude Include="..\emucore\CompuMate.hxx">
+      <Filter>Header Files\emucore</Filter>
+    </ClInclude>
+    <ClInclude Include="..\emucore\MindLink.hxx">
+      <Filter>Header Files\emucore</Filter>
+    </ClInclude>
+    <ClInclude Include="..\emucore\CartCM.hxx">
+      <Filter>Header Files\emucore</Filter>
+    </ClInclude>
+    <ClInclude Include="..\debugger\gui\BoosterWidget.hxx">
+      <Filter>Header Files\debugger</Filter>
+    </ClInclude>
+    <ClInclude Include="..\debugger\gui\ControllerWidget.hxx">
+      <Filter>Header Files\debugger</Filter>
+    </ClInclude>
+    <ClInclude Include="..\debugger\gui\DrivingWidget.hxx">
+      <Filter>Header Files\debugger</Filter>
+    </ClInclude>
+    <ClInclude Include="..\debugger\gui\GenesisWidget.hxx">
+      <Filter>Header Files\debugger</Filter>
+    </ClInclude>
+    <ClInclude Include="..\debugger\gui\JoystickWidget.hxx">
+      <Filter>Header Files\debugger</Filter>
+    </ClInclude>
+    <ClInclude Include="..\debugger\gui\KeyboardWidget.hxx">
+      <Filter>Header Files\debugger</Filter>
+    </ClInclude>
+    <ClInclude Include="..\debugger\gui\NullControlWidget.hxx">
+      <Filter>Header Files\debugger</Filter>
+    </ClInclude>
+    <ClInclude Include="..\debugger\gui\PaddleWidget.hxx">
+      <Filter>Header Files\debugger</Filter>
+    </ClInclude>
+    <ClInclude Include="..\common\StellaKeys.hxx">
+      <Filter>Header Files</Filter>
+    </ClInclude>
+    <ClInclude Include="..\emucore\CartFA2.hxx">
+      <Filter>Header Files\emucore</Filter>
+    </ClInclude>
+    <ClInclude Include="..\common\MouseControl.hxx">
+      <Filter>Header Files</Filter>
+    </ClInclude>
+    <ClInclude Include="..\common\tv_filters\NTSCFilter.hxx">
+      <Filter>Header Files</Filter>
+    </ClInclude>
+    <ClInclude Include="..\emucore\CartCTY.hxx">
+      <Filter>Header Files\emucore</Filter>
+    </ClInclude>
+    <ClInclude Include="..\emucore\CartCTYTunes.hxx">
+      <Filter>Header Files\emucore</Filter>
+    </ClInclude>
+    <ClInclude Include="..\common\FSNodeFactory.hxx">
+      <Filter>Header Files</Filter>
+    </ClInclude>
+    <ClInclude Include="..\common\FSNodeZIP.hxx">
+      <Filter>Header Files</Filter>
+    </ClInclude>
+    <ClInclude Include="FSNodeWINDOWS.hxx">
+      <Filter>Header Files</Filter>
+    </ClInclude>
+    <ClInclude Include="..\common\ZipHandler.hxx">
+      <Filter>Header Files</Filter>
+    </ClInclude>
+    <ClInclude Include="..\debugger\gui\Cart2KWidget.hxx">
+      <Filter>Header Files\debugger</Filter>
+    </ClInclude>
+    <ClInclude Include="..\debugger\gui\Cart3EWidget.hxx">
+      <Filter>Header Files\debugger</Filter>
+    </ClInclude>
+    <ClInclude Include="..\debugger\gui\Cart3FWidget.hxx">
+      <Filter>Header Files\debugger</Filter>
+    </ClInclude>
+    <ClInclude Include="..\debugger\gui\Cart4A50Widget.hxx">
+      <Filter>Header Files\debugger</Filter>
+    </ClInclude>
+    <ClInclude Include="..\debugger\gui\Cart4KWidget.hxx">
+      <Filter>Header Files\debugger</Filter>
+    </ClInclude>
+    <ClInclude Include="..\debugger\gui\Cart0840Widget.hxx">
+      <Filter>Header Files\debugger</Filter>
+    </ClInclude>
+    <ClInclude Include="..\debugger\gui\CartARWidget.hxx">
+      <Filter>Header Files\debugger</Filter>
+    </ClInclude>
+    <ClInclude Include="..\debugger\gui\CartCMWidget.hxx">
+      <Filter>Header Files\debugger</Filter>
+    </ClInclude>
+    <ClInclude Include="..\debugger\gui\CartCTYWidget.hxx">
+      <Filter>Header Files\debugger</Filter>
+    </ClInclude>
+    <ClInclude Include="..\debugger\gui\CartCVWidget.hxx">
+      <Filter>Header Files\debugger</Filter>
+    </ClInclude>
+    <ClInclude Include="..\debugger\gui\CartDebugWidget.hxx">
+      <Filter>Header Files\debugger</Filter>
+    </ClInclude>
+    <ClInclude Include="..\debugger\gui\CartDPCPlusWidget.hxx">
+      <Filter>Header Files\debugger</Filter>
+    </ClInclude>
+    <ClInclude Include="..\debugger\gui\CartDPCWidget.hxx">
+      <Filter>Header Files\debugger</Filter>
+    </ClInclude>
+    <ClInclude Include="..\debugger\gui\CartE0Widget.hxx">
+      <Filter>Header Files\debugger</Filter>
+    </ClInclude>
+    <ClInclude Include="..\debugger\gui\CartE7Widget.hxx">
+      <Filter>Header Files\debugger</Filter>
+    </ClInclude>
+    <ClInclude Include="..\debugger\gui\CartEFSCWidget.hxx">
+      <Filter>Header Files\debugger</Filter>
+    </ClInclude>
+    <ClInclude Include="..\debugger\gui\CartEFWidget.hxx">
+      <Filter>Header Files\debugger</Filter>
+    </ClInclude>
+    <ClInclude Include="..\debugger\gui\CartF0Widget.hxx">
+      <Filter>Header Files\debugger</Filter>
+    </ClInclude>
+    <ClInclude Include="..\debugger\gui\CartF4SCWidget.hxx">
+      <Filter>Header Files\debugger</Filter>
+    </ClInclude>
+    <ClInclude Include="..\debugger\gui\CartF4Widget.hxx">
+      <Filter>Header Files\debugger</Filter>
+    </ClInclude>
+    <ClInclude Include="..\debugger\gui\CartF6SCWidget.hxx">
+      <Filter>Header Files\debugger</Filter>
+    </ClInclude>
+    <ClInclude Include="..\debugger\gui\CartF6Widget.hxx">
+      <Filter>Header Files\debugger</Filter>
+    </ClInclude>
+    <ClInclude Include="..\debugger\gui\CartF8SCWidget.hxx">
+      <Filter>Header Files\debugger</Filter>
+    </ClInclude>
+    <ClInclude Include="..\debugger\gui\CartF8Widget.hxx">
+      <Filter>Header Files\debugger</Filter>
+    </ClInclude>
+    <ClInclude Include="..\debugger\gui\CartFA2Widget.hxx">
+      <Filter>Header Files\debugger</Filter>
+    </ClInclude>
+    <ClInclude Include="..\debugger\gui\CartFAWidget.hxx">
+      <Filter>Header Files\debugger</Filter>
+    </ClInclude>
+    <ClInclude Include="..\debugger\gui\CartFEWidget.hxx">
+      <Filter>Header Files\debugger</Filter>
+    </ClInclude>
+    <ClInclude Include="..\debugger\gui\CartSBWidget.hxx">
+      <Filter>Header Files\debugger</Filter>
+    </ClInclude>
+    <ClInclude Include="..\debugger\gui\CartUAWidget.hxx">
+      <Filter>Header Files\debugger</Filter>
+    </ClInclude>
+    <ClInclude Include="..\debugger\gui\CartX07Widget.hxx">
+      <Filter>Header Files\debugger</Filter>
+    </ClInclude>
+    <ClInclude Include="..\gui\FileListWidget.hxx">
+      <Filter>Header Files\gui</Filter>
+    </ClInclude>
+    <ClInclude Include="..\common\Variant.hxx">
+      <Filter>Header Files</Filter>
+    </ClInclude>
+    <ClInclude Include="..\debugger\gui\RomListSettings.hxx">
+      <Filter>Header Files\debugger</Filter>
+    </ClInclude>
+    <ClInclude Include="..\gui\SnapshotDialog.hxx">
+      <Filter>Header Files\gui</Filter>
+    </ClInclude>
+    <ClInclude Include="..\common\Base.hxx">
+      <Filter>Header Files</Filter>
+    </ClInclude>
+    <ClInclude Include="..\gui\ConsoleMediumFont.hxx">
+      <Filter>Header Files\gui</Filter>
+    </ClInclude>
+    <ClInclude Include="..\gui\ConsoleBFont.hxx">
+      <Filter>Header Files\gui</Filter>
+    </ClInclude>
+    <ClInclude Include="..\gui\ConsoleMediumBFont.hxx">
+      <Filter>Header Files\gui</Filter>
+    </ClInclude>
+    <ClInclude Include="..\emucore\Cart4KSC.hxx">
+      <Filter>Header Files\emucore</Filter>
+    </ClInclude>
+    <ClInclude Include="..\emucore\CartBF.hxx">
+      <Filter>Header Files\emucore</Filter>
+    </ClInclude>
+    <ClInclude Include="..\emucore\CartBFSC.hxx">
+      <Filter>Header Files\emucore</Filter>
+    </ClInclude>
+    <ClInclude Include="..\emucore\CartDF.hxx">
+      <Filter>Header Files\emucore</Filter>
+    </ClInclude>
+    <ClInclude Include="..\emucore\CartDFSC.hxx">
+      <Filter>Header Files\emucore</Filter>
+    </ClInclude>
+    <ClInclude Include="..\debugger\gui\Cart4KSCWidget.hxx">
+      <Filter>Header Files\debugger</Filter>
+    </ClInclude>
+    <ClInclude Include="..\debugger\gui\CartBFSCWidget.hxx">
+      <Filter>Header Files\debugger</Filter>
+    </ClInclude>
+    <ClInclude Include="..\debugger\gui\CartBFWidget.hxx">
+      <Filter>Header Files\debugger</Filter>
+    </ClInclude>
+    <ClInclude Include="..\debugger\gui\CartDFSCWidget.hxx">
+      <Filter>Header Files\debugger</Filter>
+    </ClInclude>
+    <ClInclude Include="..\debugger\gui\CartDFWidget.hxx">
+      <Filter>Header Files\debugger</Filter>
+    </ClInclude>
+    <ClInclude Include="..\common\EventHandlerSDL2.hxx">
+      <Filter>Header Files</Filter>
+    </ClInclude>
+    <ClInclude Include="..\emucore\FBSurface.hxx">
+      <Filter>Header Files\emucore</Filter>
+    </ClInclude>
+    <ClInclude Include="..\emucore\TIASurface.hxx">
+      <Filter>Header Files\emucore</Filter>
+    </ClInclude>
+    <ClInclude Include="..\emucore\CartDASH.hxx">
+      <Filter>Header Files\emucore</Filter>
+    </ClInclude>
+    <ClInclude Include="..\debugger\gui\CartRamWidget.hxx">
+      <Filter>Header Files\debugger</Filter>
+    </ClInclude>
+    <ClInclude Include="..\debugger\gui\AtariVoxWidget.hxx">
+      <Filter>Header Files\debugger</Filter>
+    </ClInclude>
+    <ClInclude Include="..\debugger\gui\SaveKeyWidget.hxx">
+      <Filter>Header Files\debugger</Filter>
+    </ClInclude>
+    <ClInclude Include="..\debugger\gui\CartDASHWidget.hxx">
+      <Filter>Header Files\debugger</Filter>
+    </ClInclude>
+    <ClInclude Include="..\emucore\CartMDM.hxx">
+      <Filter>Header Files\emucore</Filter>
+    </ClInclude>
+    <ClInclude Include="..\debugger\gui\CartMDMWidget.hxx">
+      <Filter>Header Files\debugger</Filter>
+    </ClInclude>
+    <ClInclude Include="..\common\Vec.hxx">
+      <Filter>Header Files</Filter>
+    </ClInclude>
+    <ClInclude Include="..\common\MediaFactory.hxx">
+      <Filter>Header Files</Filter>
+    </ClInclude>
+    <ClInclude Include="..\emucore\CartWD.hxx">
+      <Filter>Header Files\emucore</Filter>
+    </ClInclude>
+    <ClInclude Include="..\debugger\gui\CartWDWidget.hxx">
+      <Filter>Header Files\debugger</Filter>
+    </ClInclude>
+    <ClInclude Include="..\gui\JoystickDialog.hxx">
+      <Filter>Header Files\gui</Filter>
+    </ClInclude>
+    <ClInclude Include="..\debugger\gui\RiotRamWidget.hxx">
+      <Filter>Header Files\debugger</Filter>
+    </ClInclude>
+    <ClInclude Include="..\debugger\gui\CartCVPlusWidget.hxx">
+      <Filter>Header Files\debugger</Filter>
+    </ClInclude>
+    <ClInclude Include="..\emucore\CartCVPlus.hxx">
+      <Filter>Header Files\emucore</Filter>
+    </ClInclude>
+    <ClInclude Include="..\debugger\gui\Cart3EPlusWidget.hxx">
+      <Filter>Header Files\debugger</Filter>
+    </ClInclude>
+    <ClInclude Include="..\emucore\Cart3EPlus.hxx">
+      <Filter>Header Files\emucore</Filter>
+    </ClInclude>
+    <ClInclude Include="..\emucore\tia\Background.hxx">
+      <Filter>Header Files\emucore\tia</Filter>
+    </ClInclude>
+    <ClInclude Include="..\emucore\tia\Ball.hxx">
+      <Filter>Header Files\emucore\tia</Filter>
+    </ClInclude>
+    <ClInclude Include="..\emucore\tia\DelayQueue.hxx">
+      <Filter>Header Files\emucore\tia</Filter>
+    </ClInclude>
+    <ClInclude Include="..\emucore\tia\DelayQueueMember.hxx">
+      <Filter>Header Files\emucore\tia</Filter>
+    </ClInclude>
+    <ClInclude Include="..\emucore\tia\DrawCounterDecodes.hxx">
+      <Filter>Header Files\emucore\tia</Filter>
+    </ClInclude>
+    <ClInclude Include="..\emucore\tia\FrameManager.hxx">
+      <Filter>Header Files\emucore\tia</Filter>
+    </ClInclude>
+    <ClInclude Include="..\emucore\tia\LatchedInput.hxx">
+      <Filter>Header Files\emucore\tia</Filter>
+    </ClInclude>
+    <ClInclude Include="..\emucore\tia\Missile.hxx">
+      <Filter>Header Files\emucore\tia</Filter>
+    </ClInclude>
+    <ClInclude Include="..\emucore\tia\PaddleReader.hxx">
+      <Filter>Header Files\emucore\tia</Filter>
+    </ClInclude>
+    <ClInclude Include="..\emucore\tia\Player.hxx">
+      <Filter>Header Files\emucore\tia</Filter>
+    </ClInclude>
+    <ClInclude Include="..\emucore\tia\Playfield.hxx">
+      <Filter>Header Files\emucore\tia</Filter>
+    </ClInclude>
+    <ClInclude Include="..\emucore\tia\TIA.hxx">
+      <Filter>Header Files\emucore\tia</Filter>
+    </ClInclude>
+    <ClInclude Include="..\emucore\tia\VblankManager.hxx">
+      <Filter>Header Files\emucore\tia</Filter>
+    </ClInclude>
+    <ClInclude Include="..\emucore\AmigaMouse.hxx">
+      <Filter>Header Files\emucore</Filter>
+    </ClInclude>
+    <ClInclude Include="..\emucore\AtariMouse.hxx">
+      <Filter>Header Files\emucore</Filter>
+    </ClInclude>
+    <ClInclude Include="..\emucore\TrakBall.hxx">
+      <Filter>Header Files\emucore</Filter>
+    </ClInclude>
+    <ClInclude Include="..\emucore\tia\FrameLayout.hxx">
+      <Filter>Header Files\emucore\tia</Filter>
+    </ClInclude>
+    <ClInclude Include="..\emucore\CartBUS.hxx">
+      <Filter>Header Files\emucore</Filter>
+    </ClInclude>
+    <ClInclude Include="..\emucore\CartCDF.hxx">
+      <Filter>Header Files\emucore</Filter>
+    </ClInclude>
+    <ClInclude Include="..\debugger\gui\CartBUSWidget.hxx">
+      <Filter>Header Files\debugger</Filter>
+    </ClInclude>
+    <ClInclude Include="..\debugger\gui\CartCDFWidget.hxx">
+      <Filter>Header Files\debugger</Filter>
+    </ClInclude>
+    <ClInclude Include="..\debugger\gui\DelayQueueWidget.hxx">
+      <Filter>Header Files\debugger</Filter>
+    </ClInclude>
+    <ClInclude Include="..\emucore\tia\DelayQueueIterator.hxx">
+      <Filter>Header Files\emucore\tia</Filter>
+    </ClInclude>
+    <ClInclude Include="..\emucore\tia\DelayQueueIteratorImpl.hxx">
+      <Filter>Header Files\emucore\tia</Filter>
+    </ClInclude>
+    <ClInclude Include="..\common\tv_filters\AtariNTSC.hxx">
+      <Filter>Header Files</Filter>
+    </ClInclude>
+    <ClInclude Include="..\emucore\BSType.hxx">
+      <Filter>Header Files\emucore</Filter>
+    </ClInclude>
+    <ClInclude Include="..\emucore\CartDetector.hxx">
+      <Filter>Header Files\emucore</Filter>
+    </ClInclude>
+    <ClInclude Include="..\gui\ColorWidget.hxx">
+      <Filter>Header Files\gui</Filter>
+    </ClInclude>
+    <ClInclude Include="..\emucore\PointingDevice.hxx">
+      <Filter>Header Files\emucore</Filter>
+    </ClInclude>
+    <ClInclude Include="..\common\RewindManager.hxx">
+      <Filter>Header Files</Filter>
+    </ClInclude>
+    <ClInclude Include="..\common\StateManager.hxx">
+      <Filter>Header Files</Filter>
+    </ClInclude>
+    <ClInclude Include="..\debugger\gui\AmigaMouseWidget.hxx">
+      <Filter>Header Files\debugger</Filter>
+    </ClInclude>
+    <ClInclude Include="..\debugger\gui\AtariMouseWidget.hxx">
+      <Filter>Header Files\debugger</Filter>
+    </ClInclude>
+    <ClInclude Include="..\debugger\gui\FlashWidget.hxx">
+      <Filter>Header Files\debugger</Filter>
+    </ClInclude>
+    <ClInclude Include="..\debugger\gui\PointingDeviceWidget.hxx">
+      <Filter>Header Files\debugger</Filter>
+    </ClInclude>
+    <ClInclude Include="..\debugger\gui\TrakBallWidget.hxx">
+      <Filter>Header Files\debugger</Filter>
+    </ClInclude>
+    <ClInclude Include="..\debugger\TrapArray.hxx">
+      <Filter>Header Files\debugger</Filter>
+    </ClInclude>
+    <ClInclude Include="..\common\LinkedObjectPool.hxx">
+      <Filter>Header Files</Filter>
+    </ClInclude>
+  </ItemGroup>
+  <ItemGroup>
+    <None Include="stella.ico">
+      <Filter>Resource Files</Filter>
+    </None>
+  </ItemGroup>
+  <ItemGroup>
+    <ResourceCompile Include="stella.rc">
+      <Filter>Resource Files</Filter>
+    </ResourceCompile>
+  </ItemGroup>
 </Project>