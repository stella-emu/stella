--- conflicted
+++ resolved
@@ -233,13 +233,8 @@
 		DC21E5C021CA903E007D0E1A /* OSystemMACOS.hxx in Headers */ = {isa = PBXBuildFile; fileRef = DC21E5BA21CA903E007D0E1A /* OSystemMACOS.hxx */; };
 		DC21E5C121CA903E007D0E1A /* SerialPortMACOS.cxx in Sources */ = {isa = PBXBuildFile; fileRef = DC21E5BB21CA903E007D0E1A /* SerialPortMACOS.cxx */; };
 		DC21E5C221CA903E007D0E1A /* SerialPortMACOS.hxx in Headers */ = {isa = PBXBuildFile; fileRef = DC21E5BC21CA903E007D0E1A /* SerialPortMACOS.hxx */; };
-<<<<<<< HEAD
-=======
-		DC21E5C321CA903E007D0E1A /* SettingsMACOS.cxx in Sources */ = {isa = PBXBuildFile; fileRef = DC21E5BD21CA903E007D0E1A /* SettingsMACOS.cxx */; };
-		DC21E5C421CA903E007D0E1A /* SettingsMACOS.hxx in Headers */ = {isa = PBXBuildFile; fileRef = DC21E5BE21CA903E007D0E1A /* SettingsMACOS.hxx */; };
 		DC2410E32274BDA8007A4CBF /* MinUICommandDialog.hxx in Headers */ = {isa = PBXBuildFile; fileRef = DC2410E12274BDA7007A4CBF /* MinUICommandDialog.hxx */; };
 		DC2410E42274BDA8007A4CBF /* MinUICommandDialog.cxx in Sources */ = {isa = PBXBuildFile; fileRef = DC2410E22274BDA8007A4CBF /* MinUICommandDialog.cxx */; };
->>>>>>> f69cc5cb
 		DC2874071F8F2278004BF21A /* TrapArray.hxx in Headers */ = {isa = PBXBuildFile; fileRef = DC2874061F8F2278004BF21A /* TrapArray.hxx */; };
 		DC2AADAE194F389C0026C7A4 /* CartDASH.cxx in Sources */ = {isa = PBXBuildFile; fileRef = DC2AADAA194F389C0026C7A4 /* CartDASH.cxx */; };
 		DC2AADAF194F389C0026C7A4 /* CartDASH.hxx in Headers */ = {isa = PBXBuildFile; fileRef = DC2AADAB194F389C0026C7A4 /* CartDASH.hxx */; };
@@ -952,13 +947,8 @@
 		DC21E5BA21CA903E007D0E1A /* OSystemMACOS.hxx */ = {isa = PBXFileReference; fileEncoding = 4; lastKnownFileType = sourcecode.cpp.h; path = OSystemMACOS.hxx; sourceTree = SOURCE_ROOT; };
 		DC21E5BB21CA903E007D0E1A /* SerialPortMACOS.cxx */ = {isa = PBXFileReference; fileEncoding = 4; lastKnownFileType = sourcecode.cpp.cpp; path = SerialPortMACOS.cxx; sourceTree = SOURCE_ROOT; };
 		DC21E5BC21CA903E007D0E1A /* SerialPortMACOS.hxx */ = {isa = PBXFileReference; fileEncoding = 4; lastKnownFileType = sourcecode.cpp.h; path = SerialPortMACOS.hxx; sourceTree = SOURCE_ROOT; };
-<<<<<<< HEAD
-=======
-		DC21E5BD21CA903E007D0E1A /* SettingsMACOS.cxx */ = {isa = PBXFileReference; fileEncoding = 4; lastKnownFileType = sourcecode.cpp.cpp; path = SettingsMACOS.cxx; sourceTree = SOURCE_ROOT; };
-		DC21E5BE21CA903E007D0E1A /* SettingsMACOS.hxx */ = {isa = PBXFileReference; fileEncoding = 4; lastKnownFileType = sourcecode.cpp.h; path = SettingsMACOS.hxx; sourceTree = SOURCE_ROOT; };
 		DC2410E12274BDA7007A4CBF /* MinUICommandDialog.hxx */ = {isa = PBXFileReference; fileEncoding = 4; lastKnownFileType = sourcecode.cpp.h; path = MinUICommandDialog.hxx; sourceTree = "<group>"; };
 		DC2410E22274BDA8007A4CBF /* MinUICommandDialog.cxx */ = {isa = PBXFileReference; fileEncoding = 4; lastKnownFileType = sourcecode.cpp.cpp; path = MinUICommandDialog.cxx; sourceTree = "<group>"; };
->>>>>>> f69cc5cb
 		DC2874061F8F2278004BF21A /* TrapArray.hxx */ = {isa = PBXFileReference; fileEncoding = 4; lastKnownFileType = sourcecode.cpp.h; path = TrapArray.hxx; sourceTree = "<group>"; };
 		DC2AADAA194F389C0026C7A4 /* CartDASH.cxx */ = {isa = PBXFileReference; fileEncoding = 4; lastKnownFileType = sourcecode.cpp.cpp; path = CartDASH.cxx; sourceTree = "<group>"; };
 		DC2AADAB194F389C0026C7A4 /* CartDASH.hxx */ = {isa = PBXFileReference; fileEncoding = 4; lastKnownFileType = sourcecode.cpp.h; path = CartDASH.hxx; sourceTree = "<group>"; };
