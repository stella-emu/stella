--- conflicted
+++ resolved
@@ -1707,13 +1707,6 @@
 				2D6050FA0898786C00C6DE89 /* gui */,
 				DCED2B5F28C1052300243559 /* lib */,
 				2D6050C60898771C00C6DE89 /* macos */,
-<<<<<<< HEAD
-				E0A383F72589730A0062AA93 /* sqlite */,
-				2D60513708987A5400C6DE89 /* yacc */,
-				DC3EE83B1E2C0E4400905161 /* zlib */,
-=======
-				2D6050C90898774B00C6DE89 /* unix */,
->>>>>>> 02a8970b
 			);
 			name = "Other Sources";
 			path = ..;
@@ -2481,8 +2474,7 @@
 				DC564F6E28C1154F00177588 /* tinyexif_lib.hxx */,
 				DC564F6D28C1154F00177588 /* tinyexif.cxx */,
 			);
-			name = tinyexif;
-			path = ../os/tinyexif;
+			path = tinyexif;
 			sourceTree = "<group>";
 		};
 		DC6F394621B897AD00897AD8 /* exception */ = {
